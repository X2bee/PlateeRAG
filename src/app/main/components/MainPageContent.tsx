'use client';
import React, { useState, useEffect } from 'react';
import Sidebar from '@/app/main/components/Sidebar';
import ContentArea from '@/app/main/components/ContentArea';
import CanvasIntroduction from '@/app/main/components/CanvasIntroduction';
import CompletedWorkflows from '@/app/main/components/CompletedWorkflows';
import Playground from '@/app/main/components/Playground';
import Settings from '@/app/main/components/Settings';
import ConfigViewer from '@/app/main/components/ConfigViewer';
import ChatHistory from '@/app/chat/components/ChatHistory';
import CurrentChatInterface from '@/app/chat/components/CurrentChatInterface';
import { getSidebarItems } from '@/app/_common/components/sidebarConfig';
import styles from '@/app/main/assets/MainPage.module.scss';
import { useSearchParams, useRouter, usePathname } from 'next/navigation';
import Documents from '@/app/main/components/Documents';

const MainPageContent: React.FC = () => {
    const searchParams = useSearchParams();
    const router = useRouter();
    const pathname = usePathname();
    const [activeSection, setActiveSection] = useState<string>('canvas');
    // Executor/Monitoring 통합 토글 상태
    const [execTab, setExecTab] = useState<'executor' | 'monitoring'>(
        'executor',
    );
    const [initialLoad, setInitialLoad] = useState(true);

    // URL 파라미터 기반 초기 라우팅 처리
    useEffect(() => {
        // Check URL parameters first for direct navigation
        const view = searchParams.get('view');
        const workflowName = searchParams.get('workflowName');
        const workflowId = searchParams.get('workflowId');
        
        if (view === 'playground') {
            setActiveSection('exec-monitor');
            // 워크플로우 ID가 있으면 executor 탭으로 설정
            if (workflowName && workflowId) {
                setExecTab('executor');
            } else {
                // 워크플로우 ID가 없으면 저장된 탭을 사용
                const savedTab = localStorage.getItem('execMonitorTab');
                if (savedTab === 'executor' || savedTab === 'monitoring') {
                    setExecTab(savedTab as 'executor' | 'monitoring');
                }
            }
            setInitialLoad(false);
        } else {
            // Check if there's a saved activeSection from chat page navigation
            const savedActiveSection = localStorage.getItem('activeSection');
            if (savedActiveSection && ['canvas', 'workflows', 'exec-monitor', 'settings', 'config-viewer'].includes(savedActiveSection)) {
                setActiveSection(savedActiveSection);
                localStorage.removeItem('activeSection'); // Clear after use
            }
            
            // If no view parameter, load from localStorage
            const savedTab = localStorage.getItem('execMonitorTab');
            if (savedTab === 'executor' || savedTab === 'monitoring') {
                setExecTab(savedTab as 'executor' | 'monitoring');
            }
            setInitialLoad(false);
        }
    }, [searchParams]);

    // activeSection 변경 시 URL 초기화 처리
    useEffect(() => {
        if (!initialLoad && activeSection !== 'exec-monitor') {
            // URL에서 파라미터를 제거하고 기본 /main 경로로 변경
            const currentParams = new URLSearchParams(searchParams.toString());
            if (
                currentParams.has('view') ||
                currentParams.has('workflowName') ||
                currentParams.has('workflowId')
            ) {
                router.replace(pathname);
            }
        }
    }, [activeSection, initialLoad, pathname, router, searchParams]);

    // 탭 변경 시 로컬 스토리지에 상태 저장
    const handleTabChange = (tab: 'executor' | 'monitoring') => {
        setExecTab(tab);
        localStorage.setItem('execMonitorTab', tab);
    };

    // 사이드바 아이템 클릭 처리
    const handleSidebarItemClick = (id: string) => {
        setActiveSection(id);
    };

    // 채팅 선택 처리 (Main 화면에서 기존 채팅 세션 표시)
    const handleChatSelect = (executionMeta: any) => {
        // 선택된 채팅을 현재 채팅으로 설정 후 current-chat 모드로 전환
        console.log('Selected chat:', executionMeta);
        setActiveSection('current-chat');
    };

    const sidebarItems = getSidebarItems();

    // 헤더에 표시할 토글 버튼
    const renderExecMonitorToggleButtons = () => (
        <div className={styles.tabToggleContainer}>
            <button
                onClick={() => handleTabChange('executor')}
                className={`${styles.tabToggleButton} ${execTab === 'executor' ? styles.active : ''}`}
            >
                채팅 실행기
            </button>
            <button
                onClick={() => handleTabChange('monitoring')}
                className={`${styles.tabToggleButton} ${execTab === 'monitoring' ? styles.active : ''}`}
            >
                성능 모니터링
            </button>
        </div>
    );

    const renderContent = () => {
        switch (activeSection) {
            case 'canvas':
                return (
                    <ContentArea
                        title="워크플로우 캔버스"
                        description="드래그 앤 드롭으로 AI 워크플로우를 직관적으로 구성하세요."
                    >
                        <CanvasIntroduction />
                    </ContentArea>
                );
            case 'workflows':sidebarItems
                return (
                    <ContentArea
                        title="완성된 워크플로우"
                        description="저장된 워크플로우를 확인하고 관리하세요."
                    >
                        <CompletedWorkflows />
                    </ContentArea>
                );
            case 'exec-monitor':
                return (
                    <ContentArea
                        title="실행 및 모니터링"
                        description={
                            execTab === 'executor'
                                ? '완성된 워크플로우를 실제 환경에서 실행하고 모니터링하세요.'
                                : '워크플로우의 실행 성능과 리소스 사용량을 실시간으로 모니터링하세요.'
                        }
                        headerButtons={renderExecMonitorToggleButtons()}
                    >
                        <Playground
                            activeTab={execTab}
                            onTabChange={handleTabChange}
                        />
                    </ContentArea>
                );

            case 'settings':
                return (
                    <ContentArea
                        title="고급 환경 설정"
                        description="백엔드 환경변수를 직접 편집하고 관리하세요. 모든 설정값을 세밀하게 제어할 수 있습니다."
                    >
                        <Settings />
                    </ContentArea>
                );
            case 'config-viewer':
                return (
                    <ContentArea
                        title="설정값 확인"
                        description="백엔드에서 관리되는 모든 환경변수와 설정값을 확인하세요."
                    >
                        <ConfigViewer
                            onNavigateToSettings={() =>
                                setActiveSection('settings')
                            }
                        />
                    </ContentArea>
                );
<<<<<<< HEAD
            case 'documents':
                return (
                    <ContentArea
                        title="문서"
                        description="문서 저장소"
                    >
                        <Documents />
=======
            case 'chat-history':
                return (
                    <ContentArea
                        title="기존 채팅 불러오기"
                        description="이전 대화 기록을 확인하고 계속 진행하세요."
                    >
                        <ChatHistory onSelectChat={handleChatSelect} />
                    </ContentArea>
                );
            case 'current-chat':
                return (
                    <ContentArea
                        title="현재 채팅"
                        description="진행 중인 대화를 계속하세요."
                    >
                        <CurrentChatInterface />
>>>>>>> 195bed06
                    </ContentArea>
                );
            default:
                return (
                    <ContentArea
                        title="워크플로우 캔버스"
                        description="드래그 앤 드롭으로 AI 워크플로우를 직관적으로 구성하세요."
                    >
                        <CanvasIntroduction />
                    </ContentArea>
                );
        }
    };

    return (
        <div className={styles.container}>
            <Sidebar
                items={sidebarItems}
                activeItem={activeSection}
                onItemClick={handleSidebarItemClick}
                initialChatExpanded={false}
                initialSettingExpanded={true}
            />
            <main className={styles.mainContent}>{renderContent()}</main>
        </div>
    );
};

export default MainPageContent;<|MERGE_RESOLUTION|>--- conflicted
+++ resolved
@@ -116,105 +116,102 @@
     );
 
     const renderContent = () => {
-        switch (activeSection) {
-            case 'canvas':
-                return (
-                    <ContentArea
-                        title="워크플로우 캔버스"
-                        description="드래그 앤 드롭으로 AI 워크플로우를 직관적으로 구성하세요."
-                    >
-                        <CanvasIntroduction />
-                    </ContentArea>
-                );
-            case 'workflows':sidebarItems
-                return (
-                    <ContentArea
-                        title="완성된 워크플로우"
-                        description="저장된 워크플로우를 확인하고 관리하세요."
-                    >
-                        <CompletedWorkflows />
-                    </ContentArea>
-                );
-            case 'exec-monitor':
-                return (
-                    <ContentArea
-                        title="실행 및 모니터링"
-                        description={
-                            execTab === 'executor'
-                                ? '완성된 워크플로우를 실제 환경에서 실행하고 모니터링하세요.'
-                                : '워크플로우의 실행 성능과 리소스 사용량을 실시간으로 모니터링하세요.'
+    switch (activeSection) {
+        case 'canvas':
+            return (
+                <ContentArea
+                    title="워크플로우 캔버스"
+                    description="드래그 앤 드롭으로 AI 워크플로우를 직관적으로 구성하세요."
+                >
+                    <CanvasIntroduction />
+                </ContentArea>
+            );
+        case 'workflows':
+            return (
+                <ContentArea
+                    title="완성된 워크플로우"
+                    description="저장된 워크플로우를 확인하고 관리하세요."
+                >
+                    <CompletedWorkflows />
+                </ContentArea>
+            );
+        case 'exec-monitor':
+            return (
+                <ContentArea
+                    title="실행 및 모니터링"
+                    description={
+                        execTab === 'executor'
+                            ? '완성된 워크플로우를 실제 환경에서 실행하고 모니터링하세요.'
+                            : '워크플로우의 실행 성능과 리소스 사용량을 실시간으로 모니터링하세요.'
+                    }
+                    headerButtons={renderExecMonitorToggleButtons()}
+                >
+                    <Playground
+                        activeTab={execTab}
+                        onTabChange={handleTabChange}
+                    />
+                </ContentArea>
+            );
+        case 'settings':
+            return (
+                <ContentArea
+                    title="고급 환경 설정"
+                    description="백엔드 환경변수를 직접 편집하고 관리하세요. 모든 설정값을 세밀하게 제어할 수 있습니다."
+                >
+                    <Settings />
+                </ContentArea>
+            );
+        case 'config-viewer':
+            return (
+                <ContentArea
+                    title="설정값 확인"
+                    description="백엔드에서 관리되는 모든 환경변수와 설정값을 확인하세요."
+                >
+                    <ConfigViewer
+                        onNavigateToSettings={() =>
+                            setActiveSection('settings')
                         }
-                        headerButtons={renderExecMonitorToggleButtons()}
-                    >
-                        <Playground
-                            activeTab={execTab}
-                            onTabChange={handleTabChange}
-                        />
-                    </ContentArea>
-                );
-
-            case 'settings':
-                return (
-                    <ContentArea
-                        title="고급 환경 설정"
-                        description="백엔드 환경변수를 직접 편집하고 관리하세요. 모든 설정값을 세밀하게 제어할 수 있습니다."
-                    >
-                        <Settings />
-                    </ContentArea>
-                );
-            case 'config-viewer':
-                return (
-                    <ContentArea
-                        title="설정값 확인"
-                        description="백엔드에서 관리되는 모든 환경변수와 설정값을 확인하세요."
-                    >
-                        <ConfigViewer
-                            onNavigateToSettings={() =>
-                                setActiveSection('settings')
-                            }
-                        />
-                    </ContentArea>
-                );
-<<<<<<< HEAD
-            case 'documents':
-                return (
-                    <ContentArea
-                        title="문서"
-                        description="문서 저장소"
-                    >
-                        <Documents />
-=======
-            case 'chat-history':
-                return (
-                    <ContentArea
-                        title="기존 채팅 불러오기"
-                        description="이전 대화 기록을 확인하고 계속 진행하세요."
-                    >
-                        <ChatHistory onSelectChat={handleChatSelect} />
-                    </ContentArea>
-                );
-            case 'current-chat':
-                return (
-                    <ContentArea
-                        title="현재 채팅"
-                        description="진행 중인 대화를 계속하세요."
-                    >
-                        <CurrentChatInterface />
->>>>>>> 195bed06
-                    </ContentArea>
-                );
-            default:
-                return (
-                    <ContentArea
-                        title="워크플로우 캔버스"
-                        description="드래그 앤 드롭으로 AI 워크플로우를 직관적으로 구성하세요."
-                    >
-                        <CanvasIntroduction />
-                    </ContentArea>
-                );
+                    />
+                </ContentArea>
+            );
+        case 'documents':
+            return (
+                <ContentArea
+                    title="문서"
+                    description="문서 저장소"
+                >
+                    <Documents />
+                </ContentArea>
+            );
+        case 'chat-history':
+            return (
+                <ContentArea
+                    title="기존 채팅 불러오기"
+                    description="이전 대화 기록을 확인하고 계속 진행하세요."
+                >
+                    <ChatHistory onSelectChat={handleChatSelect} />
+                </ContentArea>
+            );
+        case 'current-chat':
+            return (
+                <ContentArea
+                    title="현재 채팅"
+                    description="진행 중인 대화를 계속하세요."
+                >
+                    <CurrentChatInterface />
+                </ContentArea>
+            );
+        default:
+            return (
+                <ContentArea
+                    title="워크플로우 캔버스"
+                    description="드래그 앤 드롭으로 AI 워크플로우를 직관적으로 구성하세요."
+                >
+                    <CanvasIntroduction />
+                </ContentArea>
+            );
         }
     };
-
     return (
         <div className={styles.container}>
             <Sidebar
