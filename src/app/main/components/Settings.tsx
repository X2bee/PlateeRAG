--- conflicted
+++ resolved
@@ -204,33 +204,6 @@
         }
     };
 
-<<<<<<< HEAD
-    const renderOpenAIConfig = () => {
-        const config = configs.openai || {};
-        return (
-            <OpenAIConfig
-                config={config}
-                onConfigChange={handleConfigChange}
-                onTestConnection={handleTestConnection}
-                configData={configData}
-            />
-        );
-    };
-
-    const renderVLLMConfig = () => {
-        const config = configs.vllm || {};
-        return (
-            <VLLMConfig
-                config={config}
-                onConfigChange={handleConfigChange}
-                onTestConnection={handleTestConnection}
-                configData={configData}
-            />
-        );
-    };
-
-=======
->>>>>>> 4c13f8ec
     const renderWorkflowConfig = () => {
         return (
             <WorkflowConfig
