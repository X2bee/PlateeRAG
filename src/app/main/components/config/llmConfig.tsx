import React, { useState, useEffect } from 'react';
import { FiRefreshCw, FiCheck, FiX, FiAlertCircle, FiPlay, FiServer, FiCpu, FiSettings } from 'react-icons/fi';
import { SiOpenai } from 'react-icons/si';
import { BsCpu } from 'react-icons/bs';
import { TbBrandGolang } from 'react-icons/tb'; // SGL 아이콘 (또는 다른 적절한 아이콘)
import toast from 'react-hot-toast';
import BaseConfigPanel, { ConfigItem, FieldConfig } from '@/app/main/components/config/BaseConfigPanel';
import styles from '@/app/main/assets/Settings.module.scss';
import {
    getLLMStatus,
    switchLLMProvider,
    testOpenAIConnection,
    testVLLMConnection,
    testSGLConnection,
} from '@/app/api/llmAPI';

interface LLMConfigProps {
    configData?: ConfigItem[];
    onTestConnection?: (category: string) => void;
}

interface LLMProvider {
    name: string;
    displayName: string;
    icon: React.ReactNode;
    color: string;
    description: string;
}

interface LLMStatus {
    current_provider: string;
    available_providers: string[];
    providers: {
        [key: string]: {
            configured: boolean;
            available: boolean;
            error?: string;
            warnings?: string[];
        };
    };
}

interface ConnectionResult {
    status: 'success' | 'error' | string;
    [key: string]: any; 
}

// OpenAI 관련 설정 필드
const OPENAI_CONFIG_FIELDS: Record<string, FieldConfig> = {
    OPENAI_API_KEY: {
        label: 'API Key',
        type: 'password',
        placeholder: 'sk-...',
        description: 'OpenAI API 키를 입력하세요. API 키는 안전하게 암호화되어 저장됩니다.',
        required: true,
    },
    OPENAI_API_BASE_URL: {
        label: 'API Base URL',
        type: 'text',
        placeholder: 'https://api.openai.com/v1',
        description: 'OpenAI API의 기본 URL입니다. 프록시나 대체 엔드포인트를 사용하는 경우 변경하세요.',
        required: false,
    },
    OPENAI_MODEL_DEFAULT: {
        label: '기본 모델',
        type: 'select',
        options: [
            { value: 'gpt-4o-mini-2024-07-18', label: 'gpt-4o-mini-2024-07-18' },
            { value: 'gpt-4o-2024-11-20', label: 'gpt-4o-2024-11-20' },
            { value: 'gpt-4.1-mini-2025-04-14', label: 'gpt-4.1-mini-2025-04-14' },
            { value: 'gpt-4.1-2025-04-14', label: 'gpt-4.1-2025-04-14' },
        ],
        description: '워크플로우에서 사용할 기본 OpenAI 모델을 선택하세요.',
        required: false,
    },
    OPENAI_TEMPERATURE_DEFAULT: {
        label: 'Temperature (창의성)',
        type: 'number',
        min: 0,
        max: 2,
        step: 0.01,
        description: '0에 가까울수록 일관된 답변, 2에 가까울수록 창의적인 답변을 생성합니다. (기본값: 0.7)',
        required: false,
    },
    OPENAI_MAX_TOKENS_DEFAULT: {
        label: '최대 토큰 수',
        type: 'number',
        min: 1,
        max: 32000,
        description: '응답에서 생성할 최대 토큰 수입니다. (1 토큰 ≈ 4글자, 기본값: 1000)',
        required: false,
    },
    OPENAI_ORGANIZATION_ID: {
        label: 'Organization ID (선택사항)',
        type: 'text',
        placeholder: 'org-...',
        description: 'OpenAI Organization에 속해 있는 경우 Organization ID를 입력하세요.',
        required: false,
    },
};

// vLLM 관련 설정 필드
const VLLM_CONFIG_FIELDS: Record<string, FieldConfig> = {
    VLLM_API_BASE_URL: {
        label: 'API Base URL',
        type: 'text',
        placeholder: 'http://0.0.0.0:12721/v1',
        description: 'vLLM 서버의 API 엔드포인트 URL을 입력하세요. (예: http://0.0.0.0:12721/v1)',
        required: true,
    },
    VLLM_API_KEY: {
        label: 'API Key (선택사항)',
        type: 'password',
        placeholder: '인증이 필요한 경우 입력',
        description: 'vLLM 서버에 인증이 필요한 경우 API 키를 입력하세요.',
        required: false,
    },
    VLLM_MODEL_NAME: {
        label: '모델 이름',
        type: 'text',
        placeholder: 'meta-llama/Llama-2-7b-chat-hf',
        description: 'vLLM에서 로드된 모델의 이름을 입력하세요. (예: meta-llama/Llama-2-7b-chat-hf)',
        required: true,
    },
    VLLM_TEMPERATURE_DEFAULT: {
        label: 'Temperature (창의성)',
        type: 'number',
        min: 0,
        max: 2,
        step: 0.01,
        description: '0에 가까울수록 일관된 답변, 2에 가까울수록 창의적인 답변을 생성합니다. (기본값: 0.7)',
        required: false,
    },
    VLLM_MAX_TOKENS_DEFAULT: {
        label: '최대 토큰 수',
        type: 'number',
        min: 1,
        max: 8192,
        description: '응답에서 생성할 최대 토큰 수입니다. (기본값: 512)',
        required: false,
    },
    VLLM_TOP_P: {
        label: 'Top-p (Nucleus Sampling)',
        type: 'number',
        min: 0,
        max: 1,
        step: 0.01,
        description: '누적 확률이 이 값에 도달할 때까지의 토큰들만 고려합니다. (기본값: 0.9)',
        required: false,
    },
    VLLM_TOP_K: {
        label: 'Top-k',
        type: 'number',
        min: 1,
        max: 100,
        description: '상위 k개의 토큰만 고려합니다. -1은 비활성화를 의미합니다.',
        required: false,
    },
    VLLM_FREQUENCY_PENALTY: {
        label: 'Frequency Penalty',
        type: 'number',
        min: -2,
        max: 2,
        step: 0.01,
        description: '반복되는 토큰에 대한 페널티를 설정합니다. (기본값: 0)',
        required: false,
    },
    VLLM_PRESENCE_PENALTY: {
        label: 'Presence Penalty',
        type: 'number',
        min: -2,
        max: 2,
        step: 0.01,
        description: '새로운 토큰 생성을 장려하는 페널티를 설정합니다. (기본값: 0)',
        required: false,
    },
    VLLM_REPETITION_PENALTY: {
        label: 'Repetition Penalty',
        type: 'number',
        min: 0.1,
        max: 2,
        step: 0.01,
        description: '반복을 줄이기 위한 페널티를 설정합니다. (기본값: 1.0)',
        required: false,
    },
    VLLM_BEST_OF: {
        label: 'Best of',
        type: 'number',
        min: 1,
        max: 20,
        description: '여러 생성 결과 중 최고를 선택합니다. beam search에서 사용됩니다.',
        required: false,
    },
    VLLM_USE_BEAM_SEARCH: {
        label: 'Beam Search 사용',
        type: 'boolean',
        description: 'Beam Search를 사용하여 더 일관성 있는 결과를 생성합니다.',
        required: false,
    },
    VLLM_STOP_SEQUENCES: {
        label: 'Stop Sequences',
        type: 'text',
        placeholder: '["</s>", "Human:", "Assistant:"]',
        description: '생성을 중단할 문자열 목록을 JSON 배열 형태로 입력하세요.',
        required: false,
    },
    VLLM_SEED: {
        label: 'Random Seed',
        type: 'number',
        description: '재현 가능한 결과를 위한 시드값을 설정합니다. (선택사항)',
        required: false,
    },
    VLLM_TIMEOUT: {
        label: '요청 타임아웃 (초)',
        type: 'number',
        min: 1,
        max: 300,
        description: 'API 요청의 최대 대기 시간을 설정합니다. (기본값: 60초)',
        required: false,
    },
    VLLM_STREAM: {
        label: '스트리밍 응답',
        type: 'boolean',
        description: '응답을 스트리밍 방식으로 받을지 설정합니다.',
        required: false,
    },
    VLLM_LOGPROBS: {
        label: 'Log Probabilities',
        type: 'number',
        min: 0,
        max: 20,
        description: '각 토큰의 로그 확률을 반환할 상위 토큰 개수입니다.',
        required: false,
    },
    VLLM_ECHO: {
        label: 'Echo Input',
        type: 'boolean',
        description: '입력 프롬프트를 출력에 포함할지 설정합니다.',
        required: false,
    },
};

// SGL 관련 설정 필드
const SGL_CONFIG_FIELDS: Record<string, FieldConfig> = {
    SGL_API_BASE_URL: {
        label: 'API Base URL',
        type: 'text',
        placeholder: 'http://localhost:12721/v1',
        description: 'SGLang 서버의 API 엔드포인트 URL을 입력하세요. (예: http://localhost:12721/v1)',
        required: true,
    },
    SGL_API_KEY: {
        label: 'API Key (선택사항)',
        type: 'password',
        placeholder: '인증이 필요한 경우 입력',
        description: 'SGLang 서버에 인증이 필요한 경우 API 키를 입력하세요.',
        required: false,
    },
    SGL_MODEL_NAME: {
        label: '모델 이름',
        type: 'text',
        placeholder: 'Qwen/Qwen3-4B',
        description: 'SGLang에서 로드된 모델의 이름을 입력하세요. (예: Qwen/Qwen3-4B)',
        required: true,
    },
    SGL_TEMPERATURE_DEFAULT: {
        label: 'Temperature (창의성)',
        type: 'number',
        min: 0,
        max: 2,
        step: 0.01,
        description: '0에 가까울수록 일관된 답변, 2에 가까울수록 창의적인 답변을 생성합니다. (기본값: 0.7)',
        required: false,
    },
    SGL_MAX_TOKENS_DEFAULT: {
        label: '최대 토큰 수',
        type: 'number',
        min: 1,
        max: 8192,
        description: '응답에서 생성할 최대 토큰 수입니다. (기본값: 512)',
        required: false,
    },
    SGL_TOP_P: {
        label: 'Top-p (Nucleus Sampling)',
        type: 'number',
        min: 0,
        max: 1,
        step: 0.01,
        description: '누적 확률이 이 값에 도달할 때까지의 토큰들만 고려합니다. (기본값: 0.9)',
        required: false,
    },
    SGL_FREQUENCY_PENALTY: {
        label: 'Frequency Penalty',
        type: 'number',
        min: -2,
        max: 2,
        step: 0.01,
        description: '반복되는 토큰에 대한 페널티를 설정합니다. (기본값: 0.0)',
        required: false,
    },
    SGL_PRESENCE_PENALTY: {
        label: 'Presence Penalty',
        type: 'number',
        min: -2,
        max: 2,
        step: 0.01,
        description: '새로운 토큰 생성을 장려하는 페널티를 설정합니다. (기본값: 0.0)',
        required: false,
    },
    SGL_STOP_SEQUENCES: {
        label: 'Stop Sequences',
        type: 'text',
        placeholder: '["</s>", "Human:", "Assistant:"]',
        description: '생성을 중단할 문자열 목록을 JSON 배열 형태로 입력하세요.',
        required: false,
    },
    SGL_SEED: {
        label: 'Random Seed',
        type: 'number',
        description: '재현 가능한 결과를 위한 시드값을 설정합니다. (-1은 랜덤 시드)',
        required: false,
    },
    SGL_REQUEST_TIMEOUT: {
        label: '요청 타임아웃 (초)',
        type: 'number',
        min: 1,
        max: 300,
        description: 'API 요청의 최대 대기 시간을 설정합니다. (기본값: 60초)',
        required: false,
    },
    SGL_STREAM: {
        label: '스트리밍 응답',
        type: 'boolean',
        description: '응답을 스트리밍 방식으로 받을지 설정합니다.',
        required: false,
    },
};

// 기본 LLM 제공자 설정 필드
const DEFAULT_PROVIDER_CONFIG_FIELDS: Record<string, FieldConfig> = {
    DEFAULT_LLM_PROVIDER: {
        label: '기본 LLM 제공자',
        type: 'select',
        options: [
            { value: 'openai', label: 'OpenAI' },
            { value: 'vllm', label: 'vLLM' },
            { value: 'sgl', label: 'SGLang' }
        ],
        description: '워크플로우에서 기본적으로 사용할 LLM 제공자를 선택하세요.',
        required: true,
    },
};

const LLM_PROVIDERS: LLMProvider[] = [
    {
        name: 'openai',
        displayName: 'OpenAI',
        icon: <SiOpenai />,
        color: '#10a37f',
        description: 'GPT-4, GPT-3.5 등 OpenAI의 고성능 언어 모델'
    },
    {
        name: 'vllm',
        displayName: 'vLLM',
        icon: <BsCpu />,
        color: '#ff6b35',
        description: '고성능 LLM 추론을 위한 vLLM 서버 (self-hosted)'
    },
    {
        name: 'sgl',
        displayName: 'SGLang',
        icon: <TbBrandGolang />,
        color: '#00d4ff',
        description: 'SGLang 고성능 추론 엔진 (self-hosted)'
    }
];

const LLMConfig: React.FC<LLMConfigProps> = ({
    configData = [],
    onTestConnection,
}) => {
    const [activeTab, setActiveTab] = useState<'default' | 'openai' | 'vllm' | 'sgl'>('default');
    const [loading, setLoading] = useState(false);
    const [testing, setTesting] = useState(false);
    const [switching, setSwitching] = useState(false);
    const [error, setError] = useState<string | null>(null);
    const [llmStatus, setLLMStatus] = useState<LLMStatus | null>(null);
<<<<<<< HEAD
    const [providerAvailability, setProviderAvailability] = useState<{ [key: string]: boolean }>({});

=======
    const [providerAvailability, setProviderAvailability] = useState<{ [key: string]: boolean | null }>({});
    const [connectionTested, setConnectionTested] = useState<{ [key: string]: boolean }>({});
    
>>>>>>> 11bed18c
    // 초기 데이터 로드
    useEffect(() => {
        loadLLMStatus();
    }, []);

    // 마운트 시 모든 제공자에 대해 연결 테스트 실행
    useEffect(() => {
<<<<<<< HEAD
        const checkAvailability = async () => {
            const current = getCurrentDefaultProvider();
            try {
                if (current === 'openai') {
                    const ok = await testOpenAIConnection();
                    const res = ok as { status?: string };
                    setProviderAvailability({ [current]: res && res.status === "success" });
                } else if (current === 'vllm') {
                    const ok = await testVLLMConnection();
                    const res = ok as { status?: string };
                    setProviderAvailability({ [current]: res && res.status === "success" });


                } else if (current === 'sgl') {
                    const ok = await testSGLConnection();
                    const res = ok as { status?: string };
                    setProviderAvailability({ [current]: res && res.status === "success" });
=======
        const checkAllProviders = async () => {
            const providers = ['openai', 'vllm', 'sgl'];
            const results: { [key: string]: boolean | null } = {};
            const tested: { [key: string]: boolean } = {};
            
            for (const provider of providers) {
                try {
                    let result;
                    if (provider === 'openai') {
                        result = await testOpenAIConnection();
                    } else if (provider === 'vllm') {
                        result = await testVLLMConnection();
                    } else if (provider === 'sgl') {
                        result = await testSGLConnection();
                    }
                    
                    results[provider] = (result as { status: string })?.status === 'success';
                    tested[provider] = true;
                } catch {
                    results[provider] = false;
                    tested[provider] = true;
>>>>>>> 11bed18c
                }
            }
            
            setProviderAvailability(results);
            setConnectionTested(tested);
        };
        
        if (llmStatus) {
            checkAllProviders();
        }
    }, [llmStatus]);

    const loadLLMStatus = async () => {
        setLoading(true);
        setError(null);
        try {
            const status = (await getLLMStatus()) as LLMStatus;
            setLLMStatus(status);
        } catch (err) {
            setError('LLM 상태를 불러오는데 실패했습니다.');
            console.error('Failed to load LLM status:', err);
        } finally {
            setLoading(false);
        }
    };

    // 현재 기본 제공자 가져오기 (API 또는 fallback)
    const getCurrentDefaultProvider = (): string => {
        if (llmStatus) {
            return llmStatus.current_provider;
        }
        // Fallback: configData에서 가져오기
        const defaultProviderConfig = configData.find(
            item => item.env_name === 'DEFAULT_LLM_PROVIDER'
        );
        return defaultProviderConfig?.current_value || 'openai';
    };

    // 제공자별 연결 상태 확인 (수정된 버전)
    const getProviderStatus = (providerName: string): { 
        configured: boolean; 
        connected: boolean | null; 
        warnings?: string[];
        tested: boolean;
    } => {
        let configured = false;
        let connected: boolean | null = null;
        let warnings: string[] | undefined = undefined;
        
        if (llmStatus && llmStatus.providers[providerName]) {
            const providerStatus = llmStatus.providers[providerName];
            configured = providerStatus.configured;
            warnings = providerStatus.warnings;
        } else {
            // Fallback: configData에서 가져오기
            if (providerName === 'openai') {
                configured = !!configData.find(item => item.env_name === 'OPENAI_API_KEY')?.current_value;
            } else if (providerName === 'vllm') {
                configured = !!configData.find(item => item.env_name === 'VLLM_API_BASE_URL')?.current_value;
            } else if (providerName === 'sgl') {
                const hasUrl = !!configData.find(item => item.env_name === 'SGL_API_BASE_URL')?.current_value;
                const hasModel = !!configData.find(item => item.env_name === 'SGL_MODEL_NAME')?.current_value;
                configured = hasUrl && hasModel;
            }
        }

        // 연결 테스트 결과
        const tested = connectionTested[providerName] || false;
        if (tested) {
            connected = providerAvailability[providerName] || false;
        }

        return { configured, connected, warnings, tested };
    };

    const handleProviderSwitch = async (providerName: string) => {
        const currentProvider = getCurrentDefaultProvider();

        // 현재 provider와 동일한 경우 아무 동작하지 않음
        if (currentProvider === providerName) {
            return;
        }

        // 확인 toast를 통해 사용자에게 변경 의사 확인
        const currentProviderDisplayName = LLM_PROVIDERS.find(p => p.name === currentProvider)?.displayName || currentProvider;
        const newProviderDisplayName = LLM_PROVIDERS.find(p => p.name === providerName)?.displayName || providerName;

        toast((t) => (
            <div style={{ display: 'flex', flexDirection: 'column', gap: '12px' }}>
                <div style={{ fontWeight: '600', color: '#dc2626', fontSize: '1rem' }}>
                    LLM 제공자 변경
                </div>
                <div style={{ fontSize: '0.9rem', color: '#374151', lineHeight: '1.4' }}>
                    현재: <strong>{currentProviderDisplayName}</strong> → 변경: <strong>{newProviderDisplayName}</strong>
                    <br />
                    변경 시 백엔드에서 재설정 작업이 수행됩니다.
                </div>
                <div style={{ display: 'flex', gap: '8px', justifyContent: 'flex-end', marginTop: '4px' }}>
                    <button
                        onClick={() => toast.dismiss(t.id)}
                        style={{
                            padding: '8px 16px',
                            backgroundColor: '#ffffff',
                            border: '2px solid #6b7280',
                            borderRadius: '6px',
                            cursor: 'pointer',
                            fontSize: '0.85rem',
                            fontWeight: '500',
                            color: '#374151',
                        }}
                    >
                        취소
                    </button>
                    <button
                        onClick={() => {
                            toast.dismiss(t.id);
                            confirmProviderSwitch(providerName);
                        }}
                        style={{
                            padding: '8px 16px',
                            backgroundColor: '#dc2626',
                            color: 'white',
                            border: '2px solid #b91c1c',
                            borderRadius: '6px',
                            cursor: 'pointer',
                            fontSize: '0.85rem',
                            fontWeight: '500',
                        }}
                    >
                        변경
                    </button>
                </div>
            </div>
        ), {
            duration: Infinity,
            style: {
                maxWidth: '420px',
                padding: '20px',
                backgroundColor: '#f9fafb',
                border: '2px solid #374151',
                borderRadius: '12px',
                boxShadow: '0 8px 25px rgba(0, 0, 0, 0.15), 0 4px 10px rgba(0, 0, 0, 0.1)',
                color: '#374151',
                fontFamily: 'system-ui, -apple-system, sans-serif',
            },
        });
    };

    const confirmProviderSwitch = async (providerName: string) => {
        setSwitching(true);
        setError(null);
        try {
            const result = await switchLLMProvider(providerName);
            await loadLLMStatus(); // 상태 새로고침
            toast.success(`LLM 제공자가 ${LLM_PROVIDERS.find(p => p.name === providerName)?.displayName || providerName}로 변경되었습니다.`);
        } catch (err) {
            const errorMessage = err instanceof Error ? err.message : '제공자 변경에 실패했습니다.';
            setError(errorMessage);
            toast.error(errorMessage);
            console.error('Failed to switch provider:', err);
        } finally {
            setSwitching(false);
        }
    };

    const handleTestConnection = async (providerName: string) => {
        setTesting(true);
        setError(null);
        try {
            let result;
            if (providerName === 'openai') {
                result = await testOpenAIConnection();
            } else if (providerName === 'vllm') {
                result = await testVLLMConnection();
            } else if (providerName === 'sgl') {
                result = await testSGLConnection();
            } else {
                // Fallback to original onTestConnection
                if (onTestConnection) {
                    await onTestConnection(providerName);
                    toast.success(`${LLM_PROVIDERS.find(p => p.name === providerName)?.displayName} 연결 테스트 성공!`);
                    return;
                }
            }

            const isSuccess = (result as any)?.status === 'success';
            
            // 테스트 결과 업데이트
            setProviderAvailability(prev => ({
                ...prev,
                [providerName]: isSuccess
            }));
            setConnectionTested(prev => ({
                ...prev,
                [providerName]: true
            }));

            if (isSuccess) {
                toast.success(`${LLM_PROVIDERS.find(p => p.name === providerName)?.displayName} 연결 테스트 성공!`);
            } else {
                toast.error(`${LLM_PROVIDERS.find(p => p.name === providerName)?.displayName} 연결 테스트 실패`);
            }
        } catch (err) {
            // 테스트 실패 결과 업데이트
            setProviderAvailability(prev => ({
                ...prev,
                [providerName]: false
            }));
            setConnectionTested(prev => ({
                ...prev,
                [providerName]: true
            }));
            
            const errorMessage = err instanceof Error ? err.message : `${providerName} 연결 테스트에 실패했습니다.`;
            setError(errorMessage);
            toast.error(errorMessage);
            console.error('Failed to test connection:', err);
        } finally {
            setTesting(false);
        }
    };

    const getProviderIcon = (providerName: string) => {
        const provider = LLM_PROVIDERS.find(p => p.name === providerName);
        return provider ? provider.icon : <FiServer />;
    };

    const getProviderColor = (providerName: string) => {
        const provider = LLM_PROVIDERS.find(p => p.name === providerName);
        return provider ? provider.color : '#6b7280';
    };

    const getStatusIcon = (configured: boolean, connected: boolean | null, tested: boolean) => {
        if (!configured) return <FiX className={styles.statusError} />;
        if (!tested) return <FiAlertCircle className={styles.statusWarning} />;
        if (connected === true) return <FiCheck className={styles.statusConnected} />;
        if (connected === false) return <FiX className={styles.statusError} />;
        return <FiAlertCircle className={styles.statusWarning} />;
    };

    const getStatusText = (configured: boolean, connected: boolean | null, tested: boolean) => {
        if (!configured) return '설정 필요';
        if (!tested) return '테스트 대기';
        if (connected === true) return '사용 가능';
        if (connected === false) return '연결 실패';
        return '상태 확인 중';
    };

    const renderDefaultProviderTab = () => {
        const currentDefaultProvider = getCurrentDefaultProvider();

        return (
            <div className={styles.defaultProviderConfig}>
                {/* 기본 제공자 설정 */}
                <div className={styles.sectionHeader}>
                    <h3>기본 LLM 제공자 설정</h3>
                    <p>워크플로우에서 기본적으로 사용할 LLM 제공자를 선택하세요.</p>
                </div>

                <BaseConfigPanel
                    configData={configData}
                    fieldConfigs={DEFAULT_PROVIDER_CONFIG_FIELDS}
                    filterPrefix="llm"
                    onTestConnection={onTestConnection}
                    testConnectionLabel="기본 제공자 테스트"
                    testConnectionCategory="llm"
                />
<<<<<<< HEAD

                {/* 현재 제공자 상태 */}
=======
    
                {/* 현재 제공자 상태 - ACTIVE 바 제거 */}
>>>>>>> 11bed18c
                <div className={styles.currentProviderSection}>
                    <div className={styles.sectionTitle}>
                        <h4>현재 활성 제공자</h4>
                        {/* activeBadgeGlow span 제거됨 */}
                    </div>
<<<<<<< HEAD

                    <div className={styles.currentProviderCard}>
=======
                    
                    <div className={`${styles.currentProviderCard} ${styles.activeProviderCard}`}>
>>>>>>> 11bed18c
                        <div className={styles.providerMainInfo}>
                            <div className={styles.providerIconLarge}>
                                <span
                                    className={styles.iconWrapper}
                                    style={{
                                        color: getProviderColor(currentDefaultProvider),
                                        background: `${getProviderColor(currentDefaultProvider)}25`,
                                        border: `2px solid ${getProviderColor(currentDefaultProvider)}`
                                    }}
                                >
                                    {getProviderIcon(currentDefaultProvider)}
                                </span>
                            </div>
                            <div className={styles.providerDetails}>
                                <h3 style={{ color: getProviderColor(currentDefaultProvider) }}>
                                    {LLM_PROVIDERS.find(p => p.name === currentDefaultProvider)?.displayName || currentDefaultProvider}
                                </h3>
                                <p className={styles.providerDescription}>
                                    {LLM_PROVIDERS.find(p => p.name === currentDefaultProvider)?.description || '설명 없음'}
                                </p>
                                <div className={styles.providerMetadata}>
                                    <span className={styles.metadataItem}>
                                        <FiServer className={styles.metadataIcon} />
                                        기본 제공자
                                    </span>
                                </div>
                            </div>
                        </div>
<<<<<<< HEAD

                        <div className={styles.statusSection}>
                            {(() => {
                                const status = getProviderStatus(currentDefaultProvider);
                                const statusClass = status.configured && status.connected
                                    ? styles.statusSuccess
                                    : status.configured
                                        ? styles.statusWarning
                                        : styles.statusError;

                                return (
                                    <div className={`${styles.statusIndicatorLarge} ${statusClass}`}>
                                        <div className={styles.statusIconWrapper}>
                                            {getStatusIcon(status.configured, status.connected)}
                                        </div>
                                        <div className={styles.statusText}>
                                            <span className={styles.statusLabel}>
                                                {getStatusText(status.configured, status.connected)}
                                            </span>
                                            <span className={styles.statusSubtext}>
                                                {status.configured && status.connected
                                                    ? '모든 기능을 사용할 수 있습니다'
                                                    : status.configured
                                                        ? '설정을 확인해 주세요'
                                                        : '설정이 필요합니다'}
=======
                       
                        <div className={styles.statusSection}>
                            {(() => {
                                const status = getProviderStatus(currentDefaultProvider);
                                const statusClass = status.configured && status.connected === true 
                                    ? styles.statusSuccess 
                                    : status.configured && status.connected === false
                                        ? styles.statusError
                                        : status.configured 
                                            ? styles.statusWarning 
                                            : styles.statusError;
                                
                                return (
                                    <div className={`${styles.statusIndicatorLarge} ${statusClass}`}>
                                        <div className={styles.statusIconWrapper}>
                                            {getStatusIcon(status.configured, status.connected, status.tested)}
                                        </div>
                                        <div className={styles.statusText}>
                                            <span className={styles.statusLabel}>
                                                {getStatusText(status.configured, status.connected, status.tested)}
                                            </span>
                                            <span className={styles.statusSubtext}>
                                                {status.configured && status.connected === true
                                                    ? '모든 기능을 사용할 수 있습니다' 
                                                    : status.configured && status.connected === false
                                                        ? '연결을 확인해 주세요'
                                                        : status.configured 
                                                            ? '연결 테스트를 진행해 주세요'
                                                            : '설정이 필요합니다'}
>>>>>>> 11bed18c
                                            </span>
                                            {/* SGL 경고 메시지 표시 */}
                                            {status.warnings && status.warnings.length > 0 && (
                                                <div className={styles.warningMessages}>
                                                    {status.warnings.map((warning, index) => (
                                                        <span key={index} className={styles.warningText}>
                                                            <FiAlertCircle />
                                                            {warning}
                                                        </span>
                                                    ))}
                                                </div>
                                            )}
                                        </div>
                                    </div>
                                );
                            })()}
<<<<<<< HEAD

=======
                            
>>>>>>> 11bed18c
                            <div className={styles.statusActions}>
                                <button
                                    onClick={() => handleTestConnection(currentDefaultProvider)}
                                    className={`${styles.button} ${styles.primary} ${styles.testButton}`}
                                    disabled={testing}
                                >
                                    <FiPlay />
                                    {testing ? '테스트 중...' : '연결 테스트'}
                                </button>
                            </div>
                        </div>
                    </div>
                </div>
<<<<<<< HEAD

                {/* 제공자 선택 카드 */}
                <div className={styles.providersSection}>
                    <div className={styles.sectionTitle}>
                        <h4>사용 가능한 LLM 제공자</h4>
                        <span className={styles.sectionSubtitle}>
                            제공자를 클릭하여 상세 설정으로 이동하세요
                        </span>
                    </div>

                    <div className={styles.providersGrid}>
                        {LLM_PROVIDERS.map((provider) => {
                            const status = getProviderStatus(provider.name);
                            const isDefault = currentDefaultProvider === provider.name;

                            return (
                                <div
                                    key={provider.name}
                                    className={`${styles.providerCard} ${isDefault ? styles.activeProvider : ''} ${status.configured ? styles.configuredProvider : styles.unconfiguredProvider}`}
                                    onClick={() => !switching && handleProviderSwitch(provider.name)}
                                    style={{
                                        cursor: switching ? 'not-allowed' : (isDefault ? 'default' : 'pointer'),
                                        opacity: switching ? 0.7 : 1
                                    }}
                                >
                                    {/* 카드 헤더 */}
                                    <div className={styles.cardHeader}>
                                        <div className={styles.providerIconMedium}>
                                            <span
                                                className={styles.iconWrapper}
                                                style={{
                                                    color: provider.color,
                                                    background: `${provider.color}15`
                                                }}
                                            >
                                                {provider.icon}
                                            </span>
                                        </div>

                                        <div className={styles.cardBadges}>
                                            {isDefault && (
                                                <span className={styles.defaultBadge}>
                                                    <FiCheck />
                                                    기본
                                                </span>
                                            )}
                                            <div className={`${styles.statusBadge} ${status.configured && status.connected
                                                    ? styles.statusBadgeSuccess
                                                    : status.configured
                                                        ? styles.statusBadgeWarning
                                                        : styles.statusBadgeError
                                                }`}>
                                                {getStatusIcon(status.configured, status.connected)}
                                            </div>
                                        </div>
                                    </div>

                                    {/* 카드 내용 */}
                                    <div className={styles.cardContent}>
                                        <h4 className={styles.cardTitle}>{provider.displayName}</h4>
                                        <p className={styles.cardDescription}>{provider.description}</p>

                                        {/* SGL 경고 메시지 표시 */}
                                        {provider.name === 'sgl' && status.warnings && status.warnings.length > 0 && (
                                            <div className={styles.cardWarnings}>
                                                {status.warnings.slice(0, 1).map((warning, index) => (
                                                    <span key={index} className={styles.cardWarningText}>
                                                        <FiAlertCircle />
                                                        {warning}
                                                    </span>
                                                ))}
                                            </div>
                                        )}

                                        <div className={styles.cardFooter}>
                                            <span className={styles.statusLabel}>
                                                {getStatusText(status.configured, status.connected)}
                                            </span>

                                            <div className={styles.cardActions}>
                                                <button
                                                    onClick={(e) => {
                                                        e.stopPropagation();
                                                        handleTestConnection(provider.name);
                                                    }}
                                                    className={`${styles.button} ${styles.small} ${styles.ghost}`}
                                                    disabled={testing || !status.configured}
                                                    title="연결 테스트"
                                                >
                                                    <FiPlay />
                                                </button>
                                                <button
                                                    onClick={(e) => {
                                                        e.stopPropagation();
                                                        setActiveTab(provider.name as 'openai' | 'vllm' | 'sgl');
                                                    }}
                                                    className={`${styles.button} ${styles.small} ${styles.secondary}`}
                                                    title="설정으로 이동"
                                                >
                                                    <FiSettings />
                                                    설정
                                                </button>
                                            </div>
                                        </div>
                                    </div>

                                    {/* 호버 효과를 위한 오버레이 */}
                                    <div className={styles.cardOverlay}></div>
                                </div>
                            );
                        })}
                    </div>
                </div>
            </div>
        );
    };

    const renderOpenAITab = () => (
        <div className={styles.openaiConfig}>
            <div className={styles.sectionHeader}>
                <h3>OpenAI 설정</h3>
                <p>OpenAI API 키와 모델 설정을 구성합니다.</p>
            </div>

            <BaseConfigPanel
                configData={configData}
                fieldConfigs={OPENAI_CONFIG_FIELDS}
                filterPrefix="openai"
                onTestConnection={(category) => handleTestConnection('openai')}
                testConnectionLabel="OpenAI 연결 테스트"
                testConnectionCategory="openai"
            />
        </div>
    );

    const renderVLLMTab = () => (
        <div className={styles.vllmConfig}>
            <div className={styles.sectionHeader}>
                <h3>vLLM 설정</h3>
                <p>vLLM 서버 연결 및 모델 설정을 구성합니다.</p>
            </div>

            <BaseConfigPanel
                configData={configData}
                fieldConfigs={VLLM_CONFIG_FIELDS}
                filterPrefix="vllm"
                onTestConnection={(category) => handleTestConnection('vllm')}
                testConnectionLabel="vLLM 연결 테스트"
                testConnectionCategory="vllm"
            />
        </div>
    );
=======
  
               {/* 제공자 선택 카드 */}
               <div className={styles.providersSection}>
                   <div className={styles.sectionTitle}>
                       <h4>사용 가능한 LLM 제공자</h4>
                       <span className={styles.sectionSubtitle}>
                           제공자를 클릭하여 기본 제공자로 변경하거나 상세 설정으로 이동하세요
                       </span>
                   </div>
                   
                   <div className={styles.providersGrid}>
                       {LLM_PROVIDERS.map((provider) => {
                           const status = getProviderStatus(provider.name);
                           const isDefault = currentDefaultProvider === provider.name;
  
                           return (
                               <div
                                   key={provider.name}
                                   className={`${styles.providerCard} ${isDefault ? styles.activeProvider : ''} ${status.configured ? styles.configuredProvider : styles.unconfiguredProvider}`}
                                   onClick={() => !switching && handleProviderSwitch(provider.name)}
                                   style={{
                                       cursor: switching ? 'not-allowed' : (isDefault ? 'default' : 'pointer'),
                                       opacity: switching ? 0.7 : 1,
                                       borderColor: isDefault ? provider.color : undefined,
                                       backgroundColor: isDefault ? `${provider.color}08` : undefined
                                   }}
                               >
                                   {/* 카드 헤더 */}
                                   <div className={styles.cardHeader}>
                                       <div className={styles.providerIconMedium}>
                                           <span
                                               className={styles.iconWrapper}
                                               style={{ 
                                                   color: provider.color,
                                                   background: `${provider.color}15`,
                                                   border: isDefault ? `2px solid ${provider.color}` : undefined
                                               }}
                                           >
                                               {provider.icon}
                                           </span>
                                       </div>
                                       
                                       <div className={styles.cardBadges}>
                                           {isDefault && (
                                               <span 
                                                   className={styles.defaultBadge}
                                                   style={{ backgroundColor: provider.color }}
                                               >
                                                   <FiCheck />
                                                   기본
                                               </span>
                                           )}
                                           <div className={`${styles.statusBadge} ${
                                               status.configured && status.connected === true
                                                   ? styles.statusBadgeSuccess 
                                                   : status.configured && status.connected === false
                                                       ? styles.statusBadgeError
                                                       : status.configured 
                                                           ? styles.statusBadgeWarning 
                                                           : styles.statusBadgeError
                                           }`}>
                                               {getStatusIcon(status.configured, status.connected, status.tested)}
                                           </div>
                                       </div>
                                   </div>
  
                                   {/* 카드 내용 */}
                                   <div className={styles.cardContent}>
                                       <h4 
                                           className={styles.cardTitle}
                                           style={{ color: isDefault ? provider.color : undefined }}
                                       >
                                           {provider.displayName}
                                       </h4>
                                       <p className={styles.cardDescription}>{provider.description}</p>
                                       
                                       {/* SGL 경고 메시지 표시 */}
                                       {provider.name === 'sgl' && status.warnings && status.warnings.length > 0 && (
                                           <div className={styles.cardWarnings}>
                                               {status.warnings.slice(0, 1).map((warning, index) => (
                                                   <span key={index} className={styles.cardWarningText}>
                                                       <FiAlertCircle />
                                                       {warning}
                                                   </span>
                                               ))}
                                           </div>
                                       )}
                                       
                                       <div className={styles.cardFooter}>
                                           <span className={styles.statusLabel}>
                                               {getStatusText(status.configured, status.connected, status.tested)}
                                           </span>
                                           
                                           <div className={styles.cardActions}>
                                               <button
                                                   onClick={(e) => {
                                                       e.stopPropagation();
                                                       handleTestConnection(provider.name);
                                                   }}
                                                   className={`${styles.button} ${styles.small} ${styles.ghost}`}
                                                   disabled={testing || !status.configured}
                                                   title="연결 테스트"
                                               >
                                                   <FiPlay />
                                               </button>
                                               <button
                                                  onClick={(e) => {
                                                      e.stopPropagation();
                                                      setActiveTab(provider.name as 'openai' | 'vllm' | 'sgl');
                                                  }}
                                                  className={`${styles.button} ${styles.small} ${styles.secondary}`}
                                                  title="설정으로 이동"
                                              >
                                                  <FiSettings />
                                                  설정
                                              </button>
                                          </div>
                                      </div>
                                  </div>
 
                                  {/* 호버 효과를 위한 오버레이 */}
                                  <div className={styles.cardOverlay}></div>
                              </div>
                          );
                      })}
                  </div>
              </div>
          </div>
      );
  };

  const renderOpenAITab = () => (
      <div className={styles.openaiConfig}>
          <div className={styles.sectionHeader}>
              <h3>OpenAI 설정</h3>
              <p>OpenAI API 키와 모델 설정을 구성합니다.</p>
          </div>

          <BaseConfigPanel
              configData={configData}
              fieldConfigs={OPENAI_CONFIG_FIELDS}
              filterPrefix="openai"
              onTestConnection={(category) => handleTestConnection('openai')}
              testConnectionLabel="OpenAI 연결 테스트"
              testConnectionCategory="openai"
          />
      </div>
  );

  const renderVLLMTab = () => (
      <div className={styles.vllmConfig}>
          <div className={styles.sectionHeader}>
              <h3>vLLM 설정</h3>
              <p>vLLM 서버 연결 및 모델 설정을 구성합니다.</p>
          </div>

          <BaseConfigPanel
              configData={configData}
              fieldConfigs={VLLM_CONFIG_FIELDS}
              filterPrefix="vllm"
              onTestConnection={(category) => handleTestConnection('vllm')}
              testConnectionLabel="vLLM 연결 테스트"
              testConnectionCategory="vllm"
          />
      </div>
  );

  const renderSGLTab = () => {
      // 디버깅: SGL 관련 설정이 있는지 확인
      const sglConfigs = configData.filter(item => 
          item.env_name.startsWith('SGL_')
      );
      
      console.log('All configData:', configData.map(c => c.env_name));
      console.log('SGL configs found:', sglConfigs.map(c => c.env_name));

      return (
          <div className={styles.sglConfig}>
              <div className={styles.sectionHeader}>
                  <h3>SGLang 설정</h3>
                  <p>SGLang 서버 연결 및 모델 설정을 구성합니다.</p>
              </div>

              {/* 디버깅 정보 표시 (개발 시에만) */}
              {process.env.NODE_ENV === 'development' && (
                  <div style={{ 
                      background: '#f3f4f6', 
                      padding: '10px', 
                      margin: '10px 0',
                      borderRadius: '4px',
                      fontSize: '12px'
                  }}>
                      <strong>Debug Info:</strong>
                      <br />
                      Total configs: {configData.length}
                      <br />
                      SGL configs: {sglConfigs.length}
                      <br />
                      SGL config names: {sglConfigs.map(c => c.env_name).join(', ')}
                  </div>
              )}

              <BaseConfigPanel
                  configData={configData}
                  fieldConfigs={SGL_CONFIG_FIELDS}
                  filterPrefix="SGL_"  // 대문자로 변경하고 언더스코어 포함
                  onTestConnection={(category) => handleTestConnection('sgl')}
                  testConnectionLabel="SGLang 연결 테스트"
                  testConnectionCategory="sgl"
              />
          </div>
      );
  };
>>>>>>> 11bed18c

    const renderSGLTab = () => {
        // 디버깅: SGL 관련 설정이 있는지 확인
        const sglConfigs = configData.filter(item =>
            item.env_name.startsWith('SGL_')
        );

        console.log('All configData:', configData.map(c => c.env_name));
        console.log('SGL configs found:', sglConfigs.map(c => c.env_name));

        return (
            <div className={styles.sglConfig}>
                <div className={styles.sectionHeader}>
                    <h3>SGLang 설정</h3>
                    <p>SGLang 서버 연결 및 모델 설정을 구성합니다.</p>
                </div>

                {/* 디버깅 정보 표시 (개발 시에만) */}
                {process.env.NODE_ENV === 'development' && (
                    <div style={{
                        background: '#f3f4f6',
                        padding: '10px',
                        margin: '10px 0',
                        borderRadius: '4px',
                        fontSize: '12px'
                    }}>
                        <strong>Debug Info:</strong>
                        <br />
                        Total configs: {configData.length}
                        <br />
                        SGL configs: {sglConfigs.length}
                        <br />
                        SGL config names: {sglConfigs.map(c => c.env_name).join(', ')}
                    </div>
                )}

                <BaseConfigPanel
                    configData={configData}
                    fieldConfigs={SGL_CONFIG_FIELDS}
                    filterPrefix="SGL_"  // 대문자로 변경하고 언더스코어 포함
                    onTestConnection={(category) => handleTestConnection('sgl')}
                    testConnectionLabel="SGLang 연결 테스트"
                    testConnectionCategory="sgl"
                />
            </div>
        );
    };

    return (
        <div className={styles.llmContainer}>
            {/* 탭 네비게이션 */}
            <div className={styles.tabNavigation}>
                <button
                    className={`${styles.tabButton} ${activeTab === 'default' ? styles.active : ''}`}
                    onClick={() => setActiveTab('default')}
                >
                    <FiServer />
                    기본 설정
                </button>
                <button
                    className={`${styles.tabButton} ${activeTab === 'openai' ? styles.active : ''}`}
                    onClick={() => setActiveTab('openai')}
                >
                    <SiOpenai />
                    OpenAI
                </button>
                <button
                    className={`${styles.tabButton} ${activeTab === 'vllm' ? styles.active : ''}`}
                    onClick={() => setActiveTab('vllm')}
                >
                    <BsCpu />
                    vLLM
                </button>
                <button
                    className={`${styles.tabButton} ${activeTab === 'sgl' ? styles.active : ''}`}
                    onClick={() => setActiveTab('sgl')}
                >
                    <TbBrandGolang />
                    SGLang
                </button>
            </div>

            {/* 에러 표시 */}
            {error && (
                <div className={styles.errorBanner}>
                    <FiAlertCircle />
                    <span>{error}</span>
                    <button onClick={() => setError(null)}>
                        <FiX />
                    </button>
                </div>
            )}

            {/* 로딩 상태 */}
            {loading && (
                <div className={styles.loadingState}>
                    <FiRefreshCw className={styles.spinning} />
                    <p>LLM 상태를 불러오는 중...</p>
                </div>
            )}

            {/* 탭 콘텐츠 */}
            <div className={styles.tabContent}>
                {activeTab === 'default' && renderDefaultProviderTab()}
                {activeTab === 'openai' && renderOpenAITab()}
                {activeTab === 'vllm' && renderVLLMTab()}
                {activeTab === 'sgl' && renderSGLTab()}
            </div>
        </div>
    );
};

export default LLMConfig;<|MERGE_RESOLUTION|>--- conflicted
+++ resolved
@@ -42,7 +42,7 @@
 
 interface ConnectionResult {
     status: 'success' | 'error' | string;
-    [key: string]: any; 
+    [key: string]: any;
 }
 
 // OpenAI 관련 설정 필드
@@ -385,14 +385,9 @@
     const [switching, setSwitching] = useState(false);
     const [error, setError] = useState<string | null>(null);
     const [llmStatus, setLLMStatus] = useState<LLMStatus | null>(null);
-<<<<<<< HEAD
-    const [providerAvailability, setProviderAvailability] = useState<{ [key: string]: boolean }>({});
-
-=======
     const [providerAvailability, setProviderAvailability] = useState<{ [key: string]: boolean | null }>({});
     const [connectionTested, setConnectionTested] = useState<{ [key: string]: boolean }>({});
-    
->>>>>>> 11bed18c
+
     // 초기 데이터 로드
     useEffect(() => {
         loadLLMStatus();
@@ -400,30 +395,11 @@
 
     // 마운트 시 모든 제공자에 대해 연결 테스트 실행
     useEffect(() => {
-<<<<<<< HEAD
-        const checkAvailability = async () => {
-            const current = getCurrentDefaultProvider();
-            try {
-                if (current === 'openai') {
-                    const ok = await testOpenAIConnection();
-                    const res = ok as { status?: string };
-                    setProviderAvailability({ [current]: res && res.status === "success" });
-                } else if (current === 'vllm') {
-                    const ok = await testVLLMConnection();
-                    const res = ok as { status?: string };
-                    setProviderAvailability({ [current]: res && res.status === "success" });
-
-
-                } else if (current === 'sgl') {
-                    const ok = await testSGLConnection();
-                    const res = ok as { status?: string };
-                    setProviderAvailability({ [current]: res && res.status === "success" });
-=======
         const checkAllProviders = async () => {
             const providers = ['openai', 'vllm', 'sgl'];
             const results: { [key: string]: boolean | null } = {};
             const tested: { [key: string]: boolean } = {};
-            
+
             for (const provider of providers) {
                 try {
                     let result;
@@ -434,20 +410,19 @@
                     } else if (provider === 'sgl') {
                         result = await testSGLConnection();
                     }
-                    
+
                     results[provider] = (result as { status: string })?.status === 'success';
                     tested[provider] = true;
                 } catch {
                     results[provider] = false;
                     tested[provider] = true;
->>>>>>> 11bed18c
                 }
             }
-            
+
             setProviderAvailability(results);
             setConnectionTested(tested);
         };
-        
+
         if (llmStatus) {
             checkAllProviders();
         }
@@ -480,16 +455,16 @@
     };
 
     // 제공자별 연결 상태 확인 (수정된 버전)
-    const getProviderStatus = (providerName: string): { 
-        configured: boolean; 
-        connected: boolean | null; 
+    const getProviderStatus = (providerName: string): {
+        configured: boolean;
+        connected: boolean | null;
         warnings?: string[];
         tested: boolean;
     } => {
         let configured = false;
         let connected: boolean | null = null;
         let warnings: string[] | undefined = undefined;
-        
+
         if (llmStatus && llmStatus.providers[providerName]) {
             const providerStatus = llmStatus.providers[providerName];
             configured = providerStatus.configured;
@@ -627,7 +602,7 @@
             }
 
             const isSuccess = (result as any)?.status === 'success';
-            
+
             // 테스트 결과 업데이트
             setProviderAvailability(prev => ({
                 ...prev,
@@ -653,7 +628,7 @@
                 ...prev,
                 [providerName]: true
             }));
-            
+
             const errorMessage = err instanceof Error ? err.message : `${providerName} 연결 테스트에 실패했습니다.`;
             setError(errorMessage);
             toast.error(errorMessage);
@@ -708,25 +683,15 @@
                     testConnectionLabel="기본 제공자 테스트"
                     testConnectionCategory="llm"
                 />
-<<<<<<< HEAD
-
-                {/* 현재 제공자 상태 */}
-=======
-    
+
                 {/* 현재 제공자 상태 - ACTIVE 바 제거 */}
->>>>>>> 11bed18c
                 <div className={styles.currentProviderSection}>
                     <div className={styles.sectionTitle}>
                         <h4>현재 활성 제공자</h4>
                         {/* activeBadgeGlow span 제거됨 */}
                     </div>
-<<<<<<< HEAD
-
-                    <div className={styles.currentProviderCard}>
-=======
-                    
+
                     <div className={`${styles.currentProviderCard} ${styles.activeProviderCard}`}>
->>>>>>> 11bed18c
                         <div className={styles.providerMainInfo}>
                             <div className={styles.providerIconLarge}>
                                 <span
@@ -755,45 +720,18 @@
                                 </div>
                             </div>
                         </div>
-<<<<<<< HEAD
 
                         <div className={styles.statusSection}>
                             {(() => {
                                 const status = getProviderStatus(currentDefaultProvider);
-                                const statusClass = status.configured && status.connected
+                                const statusClass = status.configured && status.connected === true
                                     ? styles.statusSuccess
-                                    : status.configured
-                                        ? styles.statusWarning
-                                        : styles.statusError;
-
-                                return (
-                                    <div className={`${styles.statusIndicatorLarge} ${statusClass}`}>
-                                        <div className={styles.statusIconWrapper}>
-                                            {getStatusIcon(status.configured, status.connected)}
-                                        </div>
-                                        <div className={styles.statusText}>
-                                            <span className={styles.statusLabel}>
-                                                {getStatusText(status.configured, status.connected)}
-                                            </span>
-                                            <span className={styles.statusSubtext}>
-                                                {status.configured && status.connected
-                                                    ? '모든 기능을 사용할 수 있습니다'
-                                                    : status.configured
-                                                        ? '설정을 확인해 주세요'
-                                                        : '설정이 필요합니다'}
-=======
-                       
-                        <div className={styles.statusSection}>
-                            {(() => {
-                                const status = getProviderStatus(currentDefaultProvider);
-                                const statusClass = status.configured && status.connected === true 
-                                    ? styles.statusSuccess 
                                     : status.configured && status.connected === false
                                         ? styles.statusError
-                                        : status.configured 
-                                            ? styles.statusWarning 
+                                        : status.configured
+                                            ? styles.statusWarning
                                             : styles.statusError;
-                                
+
                                 return (
                                     <div className={`${styles.statusIndicatorLarge} ${statusClass}`}>
                                         <div className={styles.statusIconWrapper}>
@@ -805,13 +743,12 @@
                                             </span>
                                             <span className={styles.statusSubtext}>
                                                 {status.configured && status.connected === true
-                                                    ? '모든 기능을 사용할 수 있습니다' 
+                                                    ? '모든 기능을 사용할 수 있습니다'
                                                     : status.configured && status.connected === false
                                                         ? '연결을 확인해 주세요'
-                                                        : status.configured 
+                                                        : status.configured
                                                             ? '연결 테스트를 진행해 주세요'
                                                             : '설정이 필요합니다'}
->>>>>>> 11bed18c
                                             </span>
                                             {/* SGL 경고 메시지 표시 */}
                                             {status.warnings && status.warnings.length > 0 && (
@@ -828,11 +765,7 @@
                                     </div>
                                 );
                             })()}
-<<<<<<< HEAD
-
-=======
-                            
->>>>>>> 11bed18c
+
                             <div className={styles.statusActions}>
                                 <button
                                     onClick={() => handleTestConnection(currentDefaultProvider)}
@@ -846,161 +779,7 @@
                         </div>
                     </div>
                 </div>
-<<<<<<< HEAD
-
-                {/* 제공자 선택 카드 */}
-                <div className={styles.providersSection}>
-                    <div className={styles.sectionTitle}>
-                        <h4>사용 가능한 LLM 제공자</h4>
-                        <span className={styles.sectionSubtitle}>
-                            제공자를 클릭하여 상세 설정으로 이동하세요
-                        </span>
-                    </div>
-
-                    <div className={styles.providersGrid}>
-                        {LLM_PROVIDERS.map((provider) => {
-                            const status = getProviderStatus(provider.name);
-                            const isDefault = currentDefaultProvider === provider.name;
-
-                            return (
-                                <div
-                                    key={provider.name}
-                                    className={`${styles.providerCard} ${isDefault ? styles.activeProvider : ''} ${status.configured ? styles.configuredProvider : styles.unconfiguredProvider}`}
-                                    onClick={() => !switching && handleProviderSwitch(provider.name)}
-                                    style={{
-                                        cursor: switching ? 'not-allowed' : (isDefault ? 'default' : 'pointer'),
-                                        opacity: switching ? 0.7 : 1
-                                    }}
-                                >
-                                    {/* 카드 헤더 */}
-                                    <div className={styles.cardHeader}>
-                                        <div className={styles.providerIconMedium}>
-                                            <span
-                                                className={styles.iconWrapper}
-                                                style={{
-                                                    color: provider.color,
-                                                    background: `${provider.color}15`
-                                                }}
-                                            >
-                                                {provider.icon}
-                                            </span>
-                                        </div>
-
-                                        <div className={styles.cardBadges}>
-                                            {isDefault && (
-                                                <span className={styles.defaultBadge}>
-                                                    <FiCheck />
-                                                    기본
-                                                </span>
-                                            )}
-                                            <div className={`${styles.statusBadge} ${status.configured && status.connected
-                                                    ? styles.statusBadgeSuccess
-                                                    : status.configured
-                                                        ? styles.statusBadgeWarning
-                                                        : styles.statusBadgeError
-                                                }`}>
-                                                {getStatusIcon(status.configured, status.connected)}
-                                            </div>
-                                        </div>
-                                    </div>
-
-                                    {/* 카드 내용 */}
-                                    <div className={styles.cardContent}>
-                                        <h4 className={styles.cardTitle}>{provider.displayName}</h4>
-                                        <p className={styles.cardDescription}>{provider.description}</p>
-
-                                        {/* SGL 경고 메시지 표시 */}
-                                        {provider.name === 'sgl' && status.warnings && status.warnings.length > 0 && (
-                                            <div className={styles.cardWarnings}>
-                                                {status.warnings.slice(0, 1).map((warning, index) => (
-                                                    <span key={index} className={styles.cardWarningText}>
-                                                        <FiAlertCircle />
-                                                        {warning}
-                                                    </span>
-                                                ))}
-                                            </div>
-                                        )}
-
-                                        <div className={styles.cardFooter}>
-                                            <span className={styles.statusLabel}>
-                                                {getStatusText(status.configured, status.connected)}
-                                            </span>
-
-                                            <div className={styles.cardActions}>
-                                                <button
-                                                    onClick={(e) => {
-                                                        e.stopPropagation();
-                                                        handleTestConnection(provider.name);
-                                                    }}
-                                                    className={`${styles.button} ${styles.small} ${styles.ghost}`}
-                                                    disabled={testing || !status.configured}
-                                                    title="연결 테스트"
-                                                >
-                                                    <FiPlay />
-                                                </button>
-                                                <button
-                                                    onClick={(e) => {
-                                                        e.stopPropagation();
-                                                        setActiveTab(provider.name as 'openai' | 'vllm' | 'sgl');
-                                                    }}
-                                                    className={`${styles.button} ${styles.small} ${styles.secondary}`}
-                                                    title="설정으로 이동"
-                                                >
-                                                    <FiSettings />
-                                                    설정
-                                                </button>
-                                            </div>
-                                        </div>
-                                    </div>
-
-                                    {/* 호버 효과를 위한 오버레이 */}
-                                    <div className={styles.cardOverlay}></div>
-                                </div>
-                            );
-                        })}
-                    </div>
-                </div>
-            </div>
-        );
-    };
-
-    const renderOpenAITab = () => (
-        <div className={styles.openaiConfig}>
-            <div className={styles.sectionHeader}>
-                <h3>OpenAI 설정</h3>
-                <p>OpenAI API 키와 모델 설정을 구성합니다.</p>
-            </div>
-
-            <BaseConfigPanel
-                configData={configData}
-                fieldConfigs={OPENAI_CONFIG_FIELDS}
-                filterPrefix="openai"
-                onTestConnection={(category) => handleTestConnection('openai')}
-                testConnectionLabel="OpenAI 연결 테스트"
-                testConnectionCategory="openai"
-            />
-        </div>
-    );
-
-    const renderVLLMTab = () => (
-        <div className={styles.vllmConfig}>
-            <div className={styles.sectionHeader}>
-                <h3>vLLM 설정</h3>
-                <p>vLLM 서버 연결 및 모델 설정을 구성합니다.</p>
-            </div>
-
-            <BaseConfigPanel
-                configData={configData}
-                fieldConfigs={VLLM_CONFIG_FIELDS}
-                filterPrefix="vllm"
-                onTestConnection={(category) => handleTestConnection('vllm')}
-                testConnectionLabel="vLLM 연결 테스트"
-                testConnectionCategory="vllm"
-            />
-        </div>
-    );
-=======
-  
+
                {/* 제공자 선택 카드 */}
                <div className={styles.providersSection}>
                    <div className={styles.sectionTitle}>
@@ -1009,12 +788,12 @@
                            제공자를 클릭하여 기본 제공자로 변경하거나 상세 설정으로 이동하세요
                        </span>
                    </div>
-                   
+
                    <div className={styles.providersGrid}>
                        {LLM_PROVIDERS.map((provider) => {
                            const status = getProviderStatus(provider.name);
                            const isDefault = currentDefaultProvider === provider.name;
-  
+
                            return (
                                <div
                                    key={provider.name}
@@ -1032,7 +811,7 @@
                                        <div className={styles.providerIconMedium}>
                                            <span
                                                className={styles.iconWrapper}
-                                               style={{ 
+                                               style={{
                                                    color: provider.color,
                                                    background: `${provider.color}15`,
                                                    border: isDefault ? `2px solid ${provider.color}` : undefined
@@ -1041,10 +820,10 @@
                                                {provider.icon}
                                            </span>
                                        </div>
-                                       
+
                                        <div className={styles.cardBadges}>
                                            {isDefault && (
-                                               <span 
+                                               <span
                                                    className={styles.defaultBadge}
                                                    style={{ backgroundColor: provider.color }}
                                                >
@@ -1054,28 +833,28 @@
                                            )}
                                            <div className={`${styles.statusBadge} ${
                                                status.configured && status.connected === true
-                                                   ? styles.statusBadgeSuccess 
+                                                   ? styles.statusBadgeSuccess
                                                    : status.configured && status.connected === false
                                                        ? styles.statusBadgeError
-                                                       : status.configured 
-                                                           ? styles.statusBadgeWarning 
+                                                       : status.configured
+                                                           ? styles.statusBadgeWarning
                                                            : styles.statusBadgeError
                                            }`}>
                                                {getStatusIcon(status.configured, status.connected, status.tested)}
                                            </div>
                                        </div>
                                    </div>
-  
+
                                    {/* 카드 내용 */}
                                    <div className={styles.cardContent}>
-                                       <h4 
+                                       <h4
                                            className={styles.cardTitle}
                                            style={{ color: isDefault ? provider.color : undefined }}
                                        >
                                            {provider.displayName}
                                        </h4>
                                        <p className={styles.cardDescription}>{provider.description}</p>
-                                       
+
                                        {/* SGL 경고 메시지 표시 */}
                                        {provider.name === 'sgl' && status.warnings && status.warnings.length > 0 && (
                                            <div className={styles.cardWarnings}>
@@ -1087,12 +866,12 @@
                                                ))}
                                            </div>
                                        )}
-                                       
+
                                        <div className={styles.cardFooter}>
                                            <span className={styles.statusLabel}>
                                                {getStatusText(status.configured, status.connected, status.tested)}
                                            </span>
-                                           
+
                                            <div className={styles.cardActions}>
                                                <button
                                                    onClick={(e) => {
@@ -1119,7 +898,7 @@
                                           </div>
                                       </div>
                                   </div>
- 
+
                                   {/* 호버 효과를 위한 오버레이 */}
                                   <div className={styles.cardOverlay}></div>
                               </div>
@@ -1131,48 +910,48 @@
       );
   };
 
-  const renderOpenAITab = () => (
-      <div className={styles.openaiConfig}>
-          <div className={styles.sectionHeader}>
-              <h3>OpenAI 설정</h3>
-              <p>OpenAI API 키와 모델 설정을 구성합니다.</p>
-          </div>
-
-          <BaseConfigPanel
-              configData={configData}
-              fieldConfigs={OPENAI_CONFIG_FIELDS}
-              filterPrefix="openai"
-              onTestConnection={(category) => handleTestConnection('openai')}
-              testConnectionLabel="OpenAI 연결 테스트"
-              testConnectionCategory="openai"
-          />
-      </div>
-  );
-
-  const renderVLLMTab = () => (
-      <div className={styles.vllmConfig}>
-          <div className={styles.sectionHeader}>
-              <h3>vLLM 설정</h3>
-              <p>vLLM 서버 연결 및 모델 설정을 구성합니다.</p>
-          </div>
-
-          <BaseConfigPanel
-              configData={configData}
-              fieldConfigs={VLLM_CONFIG_FIELDS}
-              filterPrefix="vllm"
-              onTestConnection={(category) => handleTestConnection('vllm')}
-              testConnectionLabel="vLLM 연결 테스트"
-              testConnectionCategory="vllm"
-          />
-      </div>
-  );
+    const renderOpenAITab = () => (
+        <div className={styles.openaiConfig}>
+            <div className={styles.sectionHeader}>
+                <h3>OpenAI 설정</h3>
+                <p>OpenAI API 키와 모델 설정을 구성합니다.</p>
+            </div>
+
+            <BaseConfigPanel
+                configData={configData}
+                fieldConfigs={OPENAI_CONFIG_FIELDS}
+                filterPrefix="openai"
+                onTestConnection={(category) => handleTestConnection('openai')}
+                testConnectionLabel="OpenAI 연결 테스트"
+                testConnectionCategory="openai"
+            />
+        </div>
+    );
+
+    const renderVLLMTab = () => (
+        <div className={styles.vllmConfig}>
+            <div className={styles.sectionHeader}>
+                <h3>vLLM 설정</h3>
+                <p>vLLM 서버 연결 및 모델 설정을 구성합니다.</p>
+            </div>
+
+            <BaseConfigPanel
+                configData={configData}
+                fieldConfigs={VLLM_CONFIG_FIELDS}
+                filterPrefix="vllm"
+                onTestConnection={(category) => handleTestConnection('vllm')}
+                testConnectionLabel="vLLM 연결 테스트"
+                testConnectionCategory="vllm"
+            />
+        </div>
+    );
 
   const renderSGLTab = () => {
       // 디버깅: SGL 관련 설정이 있는지 확인
-      const sglConfigs = configData.filter(item => 
+      const sglConfigs = configData.filter(item =>
           item.env_name.startsWith('SGL_')
       );
-      
+
       console.log('All configData:', configData.map(c => c.env_name));
       console.log('SGL configs found:', sglConfigs.map(c => c.env_name));
 
@@ -1185,9 +964,9 @@
 
               {/* 디버깅 정보 표시 (개발 시에만) */}
               {process.env.NODE_ENV === 'development' && (
-                  <div style={{ 
-                      background: '#f3f4f6', 
-                      padding: '10px', 
+                  <div style={{
+                      background: '#f3f4f6',
+                      padding: '10px',
                       margin: '10px 0',
                       borderRadius: '4px',
                       fontSize: '12px'
@@ -1213,54 +992,6 @@
           </div>
       );
   };
->>>>>>> 11bed18c
-
-    const renderSGLTab = () => {
-        // 디버깅: SGL 관련 설정이 있는지 확인
-        const sglConfigs = configData.filter(item =>
-            item.env_name.startsWith('SGL_')
-        );
-
-        console.log('All configData:', configData.map(c => c.env_name));
-        console.log('SGL configs found:', sglConfigs.map(c => c.env_name));
-
-        return (
-            <div className={styles.sglConfig}>
-                <div className={styles.sectionHeader}>
-                    <h3>SGLang 설정</h3>
-                    <p>SGLang 서버 연결 및 모델 설정을 구성합니다.</p>
-                </div>
-
-                {/* 디버깅 정보 표시 (개발 시에만) */}
-                {process.env.NODE_ENV === 'development' && (
-                    <div style={{
-                        background: '#f3f4f6',
-                        padding: '10px',
-                        margin: '10px 0',
-                        borderRadius: '4px',
-                        fontSize: '12px'
-                    }}>
-                        <strong>Debug Info:</strong>
-                        <br />
-                        Total configs: {configData.length}
-                        <br />
-                        SGL configs: {sglConfigs.length}
-                        <br />
-                        SGL config names: {sglConfigs.map(c => c.env_name).join(', ')}
-                    </div>
-                )}
-
-                <BaseConfigPanel
-                    configData={configData}
-                    fieldConfigs={SGL_CONFIG_FIELDS}
-                    filterPrefix="SGL_"  // 대문자로 변경하고 언더스코어 포함
-                    onTestConnection={(category) => handleTestConnection('sgl')}
-                    testConnectionLabel="SGLang 연결 테스트"
-                    testConnectionCategory="sgl"
-                />
-            </div>
-        );
-    };
 
     return (
         <div className={styles.llmContainer}>
