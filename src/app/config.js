--- conflicted
+++ resolved
@@ -8,11 +8,7 @@
 console.log(`Backend server running at ${host_url}:${port}`);
 // API Configuration
 export const API_CONFIG = {
-<<<<<<< HEAD
-    BASE_URL: 'http://localhost:8000/api',
-=======
     BASE_URL: `${host_url}:${port}`,
->>>>>>> 71a72651
     // Add other API related configs here if needed in the future
     TIMEOUT: 30000, // 30 seconds
     DEFAULT_HEADERS: {
