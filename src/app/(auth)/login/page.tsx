--- conflicted
+++ resolved
@@ -130,10 +130,6 @@
             <button type="submit" className={styles.loginButton} disabled={isLoading || isGuestLoading}>
               {isLoading ? '로그인 중...' : '로그인'}
             </button>
-<<<<<<< HEAD
-            <button type="submit" className={styles.guestLoginButton} disabled={isLoading}>
-              게스트로 입장
-=======
             <button
               type="button"
               className={styles.guestButton}
@@ -141,7 +137,6 @@
               onClick={handleGuestLogin}
             >
               {isGuestLoading ? '게스트 계정 생성 중...' : '게스트로 입장'}
->>>>>>> 1dbe3203
             </button>
           </div>
         </form>
