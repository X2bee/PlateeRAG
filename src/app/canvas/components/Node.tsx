import React, { memo, useState, useEffect, ChangeEvent, KeyboardEvent } from 'react';
import styles from '@/app/canvas/assets/Node.module.scss';
import { devLog } from '@/app/_common/utils/logger';
import { fetchParameterOptions } from '@/app/api/parameterApi';
import { LuRefreshCw } from 'react-icons/lu';
import type {
    Parameter,
    NodeProps,
    ParameterOption
} from '@/app/canvas/types';

const Node: React.FC<NodeProps> = ({
    id,
    data,
    position,
    onNodeMouseDown,
    isSelected,
    onPortMouseDown,
    onPortMouseUp,
    registerPortRef,
    snappedPortKey,
    onParameterChange,
    isSnapTargetInvalid,
    isPreview = false,
    onNodeNameChange,
    onClearSelection,
<<<<<<< HEAD
    isPredicted = false,
    predictedOpacity = 1.0,
    onPredictedNodeHover,
    onPredictedNodeClick
=======
    onOpenNodeModal
>>>>>>> bb9e6843
}) => {
    const { nodeName, inputs, parameters, outputs, functionId } = data;
    const [showAdvanced, setShowAdvanced] = useState<boolean>(false);
    const [isEditingName, setIsEditingName] = useState<boolean>(false);
    const [editingName, setEditingName] = useState<string>(nodeName);
    const [tool_name, setToolNameValue] = useState('tool_name');
    const [error, setError] = useState('');


    // API 기반 옵션을 관리하는 상태
    const [apiOptions, setApiOptions] = useState<Record<string, ParameterOption[]>>({});
    const [loadingApiOptions, setLoadingApiOptions] = useState<Record<string, boolean>>({});
    // API에서 로드된 단일 값을 저장하는 상태
    const [apiSingleValues, setApiSingleValues] = useState<Record<string, string>>({});

    // 툴팁 표시 상태를 관리하는 상태
    const [hoveredParam, setHoveredParam] = useState<string | null>(null);

    // Sync editingName when nodeName changes
    useEffect(() => {
        setEditingName(nodeName);
    }, [nodeName]);

    // API 기반 파라미터의 옵션을 로드하는 함수
    const loadApiOptions = async (param: Parameter) => {
        if (!param.is_api || !param.api_name) return;

        const paramKey = `${id}-${param.id}`;

        // 이미 로딩 중이거나 옵션이 이미 있거나 단일 값이 이미 있으면 스킵
        if (loadingApiOptions[paramKey] || apiOptions[paramKey] || apiSingleValues[paramKey]) return;

        setLoadingApiOptions(prev => ({ ...prev, [paramKey]: true }));

        try {
            const options = await fetchParameterOptions(data.id, param.api_name);

            // 단일 값인지 확인 (첫 번째 옵션에 isSingleValue가 true인 경우)
            if (options.length === 1 && options[0].isSingleValue) {
                const singleValue = String(options[0].value);
                setApiSingleValues(prev => ({ ...prev, [paramKey]: singleValue }));

                // 파라미터의 기본값을 API에서 로드한 값으로 설정 (undefined나 null인 경우에만)
                if (param.value === undefined || param.value === null) {
                    onParameterChange(id, param.id, singleValue);
                }

                devLog.log('Single value loaded for parameter:', param.name, 'value:', singleValue);
            } else {
                // 배열 옵션인 경우
                setApiOptions(prev => ({ ...prev, [paramKey]: options }));
                devLog.log('Options loaded for parameter:', param.name, 'count:', options.length);
            }
        } catch (error) {
            devLog.error('Error loading API options for parameter:', param.name, error);
        } finally {
            setLoadingApiOptions(prev => ({ ...prev, [paramKey]: false }));
        }
    };

    // API 기반 파라미터의 옵션을 강제로 다시 로드하는 함수 (refresh 버튼용)
    const refreshApiOptions = async (param: Parameter) => {
        if (!param.is_api || !param.api_name) return;

        const paramKey = `${id}-${param.id}`;

        // 이미 로딩 중이면 스킵
        if (loadingApiOptions[paramKey]) return;

        setLoadingApiOptions(prev => ({ ...prev, [paramKey]: true }));

        try {
            // 기존 옵션 및 단일 값 삭제하고 새로 로드
            setApiOptions(prev => {
                const newOptions = { ...prev };
                delete newOptions[paramKey];
                return newOptions;
            });

            setApiSingleValues(prev => {
                const newValues = { ...prev };
                delete newValues[paramKey];
                return newValues;
            });

            const options = await fetchParameterOptions(data.id, param.api_name);

            // 단일 값인지 확인 (첫 번째 옵션에 isSingleValue가 true인 경우)
            if (options.length === 1 && options[0].isSingleValue) {
                const singleValue = String(options[0].value);
                setApiSingleValues(prev => ({ ...prev, [paramKey]: singleValue }));

                // 파라미터 값을 새로운 API 값으로 업데이트
                onParameterChange(id, param.id, singleValue);

                devLog.log('Single value refreshed for parameter:', param.name, 'value:', singleValue);
            } else {
                // 배열 옵션인 경우
                setApiOptions(prev => ({ ...prev, [paramKey]: options }));
                devLog.log('Options refreshed for parameter:', param.name, 'count:', options.length);
            }
        } catch (error) {
            devLog.error('Error refreshing API options for parameter:', param.name, error);
        } finally {
            setLoadingApiOptions(prev => ({ ...prev, [paramKey]: false }));
        }
    };

    // 컴포넌트 마운트 시 API 기반 파라미터들의 옵션을 로드
    useEffect(() => {
        if (!parameters) return;

        parameters.forEach(param => {
            if (param.is_api && param.api_name) {
                loadApiOptions(param);
            }
        });
    }, [parameters, data.id]);

    // Node name editing functions
    const handleNameDoubleClick = (e: React.MouseEvent): void => {
        if (isPreview) return;
        e.stopPropagation();
        setIsEditingName(true);
        setEditingName(nodeName);
    };

    const handleNameChange = (e: ChangeEvent<HTMLInputElement>): void => {
        setEditingName(e.target.value);
    };

    const handleNameKeyDown = (e: KeyboardEvent<HTMLInputElement>): void => {
        if (e.key === 'Enter') {
            handleNameSubmit();
        } else if (e.key === 'Escape') {
            handleNameCancel();
        }
        e.stopPropagation();
    };

    const handleNameSubmit = (): void => {
        const trimmedName = editingName.trim();
        if (trimmedName && trimmedName !== nodeName && onNodeNameChange) {
            onNodeNameChange(id, trimmedName);
        } else {
            // Restore original value if no changes or empty string
            setEditingName(nodeName);
        }
        setIsEditingName(false);
    };

    const handleNameCancel = (): void => {
        setEditingName(nodeName);
        setIsEditingName(false);
    };

    const handleNameBlur = (): void => {
        handleNameSubmit();
    };

    const validationMessage = '최대 64자, 영문 대소문자(a-z, A-Z), 숫자(0-9), 언더스코어(_)';

    const handleToolNameChange = (e: React.ChangeEvent<HTMLSelectElement> | React.ChangeEvent<HTMLInputElement>, paramId: string) => {
        const originalValue = e.target.value;
        let processedValue = originalValue;

        if (processedValue.length > 64) {
            processedValue = processedValue.substring(0, 64);
        }

        const validPattern = /^[a-zA-Z0-9_]*$/;

        if (!validPattern.test(processedValue)) {
            processedValue = processedValue.replace(/[^a-zA-Z0-9_]/g, '');
        }

        if (originalValue !== processedValue) {
            setError(validationMessage);
        } else {
            setError('');
        }


        const value = processedValue;
        if (value === undefined || value === null) {
            devLog.warn('Invalid parameter value:', value);
            return;
        }

        setToolNameValue(processedValue);

        devLog.log('Calling onParameterChange...');
        if (typeof onParameterChange === 'function') {
            onParameterChange(id, paramId, value);
            devLog.log('onParameterChange completed successfully');
        } else {
            devLog.error('onParameterChange is not a function');
        }
    };

    const numberList = ['INT', 'FLOAT', 'NUMBER', 'INTEGER'];

    // Separate parameters into basic/advanced
    const basicParameters = parameters?.filter(param => !param.optional) || [];
    const advancedParameters = parameters?.filter(param => param.optional) || [];
    const hasAdvancedParams = advancedParameters.length > 0;

    const toggleAdvanced = (e: React.MouseEvent): void => {
        e.stopPropagation();
        setShowAdvanced(prev => !prev);
    };

    // Parameter rendering function
    const renderParameter = (param: Parameter) => {
        const paramKey = `${id}-${param.id}`;
        const isApiParam = param.is_api && param.api_name;

        // API 기반 파라미터인 경우 API 옵션 또는 단일 값을 사용, 아니면 기본 옵션 사용
        let effectiveOptions = param.options || [];
        let isLoadingOptions = false;
        let apiSingleValue = null;

        if (isApiParam) {
            effectiveOptions = apiOptions[paramKey] || [];
            isLoadingOptions = loadingApiOptions[paramKey] || false;
            apiSingleValue = apiSingleValues[paramKey];
        }

        // API에서 단일 값을 로드한 경우 input으로 렌더링
        const shouldRenderAsInput = isApiParam && apiSingleValue !== undefined;

        return (
            <div key={param.id} className={`${styles.param} param`}>
                <span className={`${styles.paramKey} ${param.required ? styles.required : ''}`}>
                    {param.description && param.description.trim() !== '' && (
                        <div
                            className={styles.infoIcon}
                            onMouseEnter={() => setHoveredParam(param.id)}
                            onMouseLeave={() => setHoveredParam(null)}
                        >
                            ?
                            {hoveredParam === param.id && (
                                <div className={styles.tooltip}>
                                    {param.description}
                                </div>
                            )}
                        </div>
                    )}
                    {param.name}
                    {isApiParam && (
                        <button
                            className={`${styles.refreshButton} ${isLoadingOptions ? styles.loading : ''}`}
                            onClick={(e) => {
                                e.stopPropagation();
                                refreshApiOptions(param);
                            }}
                            disabled={isLoadingOptions}
                            title="Refresh options"
                            type="button"
                        >
                            <LuRefreshCw />
                        </button>
                    )}
                </span>
                {shouldRenderAsInput ? (
                    // API에서 단일 값을 로드한 경우 input으로 렌더링
                    <input
                        type="text"
                        value={param.value !== undefined && param.value !== null ? param.value : (apiSingleValue || '')}
                        onChange={(e) => handleParamValueChange(e, param.id)}
                        onMouseDown={(e) => {
                            devLog.log('api single value input onMouseDown');
                            e.stopPropagation();
                        }}
                        onClick={(e) => {
                            devLog.log('api single value input onClick');
                            e.stopPropagation();
                        }}
                        onFocus={(e) => {
                            devLog.log('api single value input onFocus');
                            e.stopPropagation();
                            // Clear node selection when editing parameter
                            if (onClearSelection) {
                                onClearSelection();
                            }
                        }}
                        onKeyDown={(e) => {
                            // Prevent keyboard event propagation
                            e.stopPropagation();
                        }}
                        onDragStart={(e) => {
                            e.preventDefault();
                            e.stopPropagation();
                        }}
                        draggable={false}
                        className={`${styles.paramInput} paramInput`}
                        placeholder={apiSingleValue ? `Default: ${apiSingleValue}` : ''}
                    />
                ) : (effectiveOptions.length > 0 || isApiParam) ? (
                    <select
                        value={param.value}
                        onChange={(e) => {
                            devLog.log('=== Select Parameter Change ===');
                            devLog.log('Parameter:', param.name, 'Previous value:', param.value, 'New value:', e.target.value);
                            devLog.log('Available options:', effectiveOptions);
                            handleParamValueChange(e, param.id);
                            devLog.log('=== Select Parameter Change Complete ===');
                        }}
                        onMouseDown={(e) => {
                            devLog.log('select onMouseDown');
                            e.stopPropagation();
                        }}
                        onClick={(e) => {
                            devLog.log('select onClick');
                            e.stopPropagation();

                            // API 파라미터이고 옵션이 없으면 다시 로드 시도
                            if (isApiParam && effectiveOptions.length === 0 && !isLoadingOptions) {
                                loadApiOptions(param);
                            }
                        }}
                        onFocus={(e) => {
                            devLog.log('select onFocus - Parameter:', param.name, 'Current value:', param.value);
                            e.stopPropagation();
                            // Clear node selection when editing parameter
                            if (onClearSelection) {
                                onClearSelection();
                            }
                        }}
                        onBlur={(e) => {
                            devLog.log('select onBlur - Parameter:', param.name, 'Final value:', e.target.value);
                            e.stopPropagation();
                        }}
                        onKeyDown={(e) => {
                            // Prevent keyboard event propagation
                            e.stopPropagation();
                        }}
                        onDragStart={(e) => {
                            e.preventDefault();
                            e.stopPropagation();
                        }}
                        draggable={false}
                        className={`${styles.paramSelect} paramSelect`}
                        disabled={isLoadingOptions}
                    >
                        {isLoadingOptions ? (
                            <option value="">Loading...</option>
                        ) : effectiveOptions.length === 0 ? (
                            <option value="">-- No options available --</option>
                        ) : (
                            <>
                                <option value="">-- Select --</option>
                                {effectiveOptions.map((option, index) => (
                                    <option key={index} value={option.value}>
                                        {option.label || option.value}
                                    </option>
                                ))}
                            </>
                        )}
                    </select>
                ) : param.type === 'BOOL' ? (
                    <select
                        value={param.value}
                        onChange={(e) => {
                            devLog.log('=== Boolean Parameter Change ===');
                            devLog.log('Parameter:', param.name, 'Previous value:', param.value, 'New value:', e.target.value);
                            handleParamValueChange(e, param.id);
                            devLog.log('=== Boolean Parameter Change Complete ===');
                        }}
                        onMouseDown={(e) => {
                            devLog.log('boolean select onMouseDown');
                            e.stopPropagation();
                        }}
                        onClick={(e) => {
                            devLog.log('boolean select onClick');
                            e.stopPropagation();
                        }}
                        onFocus={(e) => {
                            devLog.log('boolean select onFocus - Parameter:', param.name, 'Current value:', param.value);
                            e.stopPropagation();
                            // Clear node selection when editing parameter
                            if (onClearSelection) {
                                onClearSelection();
                            }
                        }}
                        onBlur={(e) => {
                            devLog.log('boolean select onBlur - Parameter:', param.name, 'Final value:', e.target.value);
                            e.stopPropagation();
                        }}
                        onKeyDown={(e) => {
                            // Prevent keyboard event propagation
                            e.stopPropagation();
                        }}
                        onDragStart={(e) => {
                            e.preventDefault();
                            e.stopPropagation();
                        }}
                        draggable={false}
                        className={`${styles.paramSelect} paramSelect`}
                    >
                        <option value="" disabled>-- Select --</option>
                        <option value="true">True</option>
                        <option value="false">False</option>
                    </select>
                ) : param.id === 'tool_name' ? (
                    <div className={styles.inputWrapper}>
                        <input
                            type={'text'}
                            value={tool_name}
                            onChange={(e) => handleToolNameChange(e, param.id)}
                            onMouseDown={(e) => {
                                devLog.log('input onMouseDown');
                                e.stopPropagation();
                            }}
                            onClick={(e) => {
                                devLog.log('input onClick');
                                e.stopPropagation();
                            }}
                            onFocus={(e) => {
                                devLog.log('input onFocus');
                                e.stopPropagation();
                                if (onClearSelection) {
                                    onClearSelection();
                                }
                            }}
                            onKeyDown={(e) => {
                                e.stopPropagation();
                            }}
                            onDragStart={(e) => {
                                e.preventDefault();
                                e.stopPropagation();
                            }}
                            draggable={false}
                            className={`${styles.paramInput} paramInput ${error ? styles.inputError : ''}`}
                            step={param.step}
                            min={param.min}
                            max={param.max}
                            maxLength={64}
                        />
                        {error && <div className={styles.errorMessage}>{error}</div>}
                    </div>
                ) : (param as any).expandable ? (
                    <div className={styles.expandableWrapper}>
                        <input
                            type="text"
                            value={param.value || ''}
                            onChange={(e) => handleParamValueChange(e, param.id)}
                            onMouseDown={(e) => {
                                devLog.log('expandable input onMouseDown');
                                e.stopPropagation();
                            }}
                            onClick={(e) => {
                                devLog.log('expandable input onClick');
                                e.stopPropagation();
                            }}
                            onFocus={(e) => {
                                devLog.log('expandable input onFocus');
                                e.stopPropagation();
                                if (onClearSelection) {
                                    onClearSelection();
                                }
                            }}
                            onKeyDown={(e) => {
                                e.stopPropagation();
                            }}
                            onDragStart={(e) => {
                                e.preventDefault();
                                e.stopPropagation();
                            }}
                            draggable={false}
                            className={`${styles.paramInput} paramInput`}
                            readOnly
                            placeholder="Click expand button to edit..."
                        />
                        <button
                            className={styles.expandButton}
                            onClick={(e) => {
                                e.stopPropagation();
                                if (onOpenNodeModal) {
                                    onOpenNodeModal(id, param.id, param.name, String(param.value || ''));
                                }
                            }}
                            type="button"
                            title="Expand to edit"
                        >
                            ⧉
                        </button>
                    </div>
                ) : (
                    <input
                        type={param.type && numberList.includes(param.type) ? 'number' : 'text'}
                        value={param.value}
                        onChange={(e) => handleParamValueChange(e, param.id)}
                        onMouseDown={(e) => {
                            devLog.log('input onMouseDown');
                            e.stopPropagation();
                        }}
                        onClick={(e) => {
                            devLog.log('input onClick');
                            e.stopPropagation();
                        }}
                        onFocus={(e) => {
                            devLog.log('input onFocus');
                            e.stopPropagation();
                            // Clear node selection when editing parameter
                            if (onClearSelection) {
                                onClearSelection();
                            }
                        }}
                        onKeyDown={(e) => {
                            // Prevent keyboard event propagation (backspace, delete, etc.)
                            e.stopPropagation();
                        }}
                        onDragStart={(e) => {
                            e.preventDefault();
                            e.stopPropagation();
                        }}
                        draggable={false}
                        className={`${styles.paramInput} paramInput`}
                        step={param.step}
                        min={param.min}
                        max={param.max}
                    />
                )}
            </div>
        );
    };

    const handleMouseDown = (e: React.MouseEvent): void => {
        if (isPreview) return; // Disable drag in preview mode
        
        // 예측 노드인 경우 클릭 시 실제 노드로 변환
        if (isPredicted && onPredictedNodeClick) {
            e.stopPropagation();
            onPredictedNodeClick(data, position);
            return;
        }
        
        e.stopPropagation();
        onNodeMouseDown(e, id);
    };

    const handleMouseEnter = (): void => {
        if (isPredicted && onPredictedNodeHover) {
            onPredictedNodeHover(id, true);
        }
    };

    const handleMouseLeave = (): void => {
        if (isPredicted && onPredictedNodeHover) {
            onPredictedNodeHover(id, false);
        }
    };

    const handleParamValueChange = (e: ChangeEvent<HTMLInputElement | HTMLSelectElement>, paramId: string): void => {
        devLog.log('=== Parameter Change Event ===');
        devLog.log('nodeId:', id, 'paramId:', paramId, 'value:', e.target.value);

        // Stop event propagation
        e.preventDefault();
        e.stopPropagation();

        try {
            // Value validation
            const value = e.target.value;
            if (value === undefined || value === null) {
                devLog.warn('Invalid parameter value:', value);
                return;
            }

            devLog.log('Calling onParameterChange...');
            // Safe callback call
            if (typeof onParameterChange === 'function') {
                onParameterChange(id, paramId, value);
                devLog.log('onParameterChange completed successfully');
            } else {
                devLog.error('onParameterChange is not a function');
            }
        } catch (error) {
            devLog.error('Error in handleParamValueChange:', error);
        }
        devLog.log('=== End Parameter Change ===');
    };

    const hasInputs = inputs && inputs.length > 0;
    const hasOutputs = outputs && outputs.length > 0;
    const hasIO = hasInputs || hasOutputs;
    const hasParams = parameters && parameters.length > 0;
    const hasOnlyOutputs = hasOutputs && !hasInputs;

    // Node name display (add ... if over 20 characters)
    const displayName = nodeName.length > 25 ? nodeName.substring(0, 25) + '...' : nodeName;

    return (
        <>
            <div
                className={`${styles.node} ${isSelected ? styles.selected : ''} ${isPreview ? 'preview' : ''} ${isPredicted ? styles.predicted : ''}`}
                style={{ 
                    transform: `translate(${position.x}px, ${position.y}px)`,
                    opacity: isPredicted ? predictedOpacity : 1,
                    pointerEvents: isPredicted ? 'auto' : 'auto',
                    cursor: isPredicted ? 'pointer' : 'default'
                }}
                onMouseDown={handleMouseDown}
                onMouseEnter={handleMouseEnter}
                onMouseLeave={handleMouseLeave}
            >
                <div className={styles.header}>
                    {isEditingName ? (
                        <input
                            type="text"
                            value={editingName}
                            onChange={handleNameChange}
                            onKeyDown={handleNameKeyDown}
                            onBlur={handleNameBlur}
                            onMouseDown={(e) => {
                                e.stopPropagation();
                            }}
                            onClick={(e) => {
                                e.stopPropagation();
                            }}
                            onFocus={(e) => {
                                e.stopPropagation();
                            }}
                            onDragStart={(e) => {
                                e.preventDefault();
                                e.stopPropagation();
                            }}
                            draggable={false}
                            className={styles.nameInput}
                            autoFocus
                        />
                    ) : (
                        <span onDoubleClick={handleNameDoubleClick} className={styles.nodeName}>
                            {displayName}
                        </span>
                    )}
                    {functionId && <span className={styles.functionId}>({functionId})</span>}
                </div>
                <div className={styles.body}>
                    {hasIO && (
                        <div className={styles.ioContainer}>
                            {hasInputs && (
                                <div className={styles.column}>
                                    <div className={styles.sectionHeader}>INPUT</div>
                                    {inputs.map(portData => {
                                        const portKey = `${id}__PORTKEYDELIM__${portData.id}__PORTKEYDELIM__input`;
                                        const isSnapping = snappedPortKey === portKey;

                                        const portClasses = [
                                            styles.port,
                                            styles.inputPort,
                                            portData.multi ? styles.multi : '',
                                            styles[`type-${portData.type}`],
                                            isSnapping ? styles.snapping : '',
                                            isSnapping && isSnapTargetInvalid ? styles['invalid-snap'] : ''
                                        ].filter(Boolean).join(' ');

                                        return (
                                            <div key={portData.id} className={styles.portRow}>
                                                <div
                                                    ref={(el) => registerPortRef && registerPortRef(id, portData.id, 'input', el)}
                                                    className={portClasses}
                                                    onMouseDown={isPreview || isPredicted ? undefined : (e) => {
                                                        e.stopPropagation();
                                                        onPortMouseDown({
                                                            nodeId: id,
                                                            portId: portData.id,
                                                            portType: 'input',
                                                            isMulti: portData.multi,
                                                            type: portData.type
                                                        });
                                                    }}
                                                    onMouseUp={isPreview || isPredicted ? undefined : (e) => {
                                                        e.stopPropagation();
                                                        onPortMouseUp({
                                                            nodeId: id,
                                                            portId: portData.id,
                                                            portType: 'input',
                                                            type: portData.type
                                                        });
                                                    }}
                                                >
                                                    {portData.type}
                                                </div>
                                                <span className={`${styles.portLabel} ${portData.required ? styles.required : ''}`}>
                                                    {portData.name}
                                                </span>
                                            </div>
                                        );
                                    })}
                                </div>
                            )}
                            {hasOutputs && (
                                <div className={`${styles.column} ${styles.outputColumn} ${hasOnlyOutputs ? styles.fullWidth : ''}`}>
                                    <div className={styles.sectionHeader}>OUTPUT</div>
                                    {outputs.map(portData => {
                                        const portClasses = [
                                            styles.port,
                                            styles.outputPort,
                                            portData.multi ? styles.multi : '',
                                            styles[`type-${portData.type}`]
                                        ].filter(Boolean).join(' ');

                                        return (
                                            <div key={portData.id} className={`${styles.portRow} ${styles.outputRow}`}>
                                                <span className={styles.portLabel}>{portData.name}</span>
                                                <div
                                                    ref={(el) => registerPortRef && registerPortRef(id, portData.id, 'output', el)}
                                                    className={portClasses}
                                                    onMouseDown={isPreview || isPredicted ? undefined : (e) => {
                                                        e.stopPropagation();
                                                        onPortMouseDown({
                                                            nodeId: id,
                                                            portId: portData.id,
                                                            portType: 'output',
                                                            isMulti: portData.multi,
                                                            type: portData.type
                                                        });
                                                    }}
                                                    onMouseUp={isPreview || isPredicted ? undefined : (e) => {
                                                        e.stopPropagation();
                                                        onPortMouseUp({
                                                            nodeId: id,
                                                            portId: portData.id,
                                                            portType: 'output',
                                                            type: portData.type
                                                        });
                                                    }}
                                                >
                                                    {portData.type}
                                                </div>
                                            </div>
                                        );
                                    })}
                                </div>
                            )}
                        </div>
                    )}
                    {hasParams && !isPredicted && (
                        <>
                            {hasIO && <div className={styles.divider}></div>}
                            <div className={styles.paramSection}>
                                <div className={styles.sectionHeader}>PARAMETER</div>
                                {basicParameters.map(param => renderParameter(param))}
                                {hasAdvancedParams && (
                                    <div className={styles.advancedParams}>
                                        <div className={styles.advancedHeader} onClick={toggleAdvanced}>
                                            <span>Advanced {showAdvanced ? '▲' : '▼'}</span>
                                        </div>
                                        {showAdvanced && advancedParameters.map(param => renderParameter(param))}
                                    </div>
                                )}
                            </div>
                        </>
                    )}
                </div>
            </div>
        </>
    );
};

export default memo(Node);<|MERGE_RESOLUTION|>--- conflicted
+++ resolved
@@ -24,14 +24,11 @@
     isPreview = false,
     onNodeNameChange,
     onClearSelection,
-<<<<<<< HEAD
     isPredicted = false,
     predictedOpacity = 1.0,
     onPredictedNodeHover,
-    onPredictedNodeClick
-=======
+    onPredictedNodeClick,
     onOpenNodeModal
->>>>>>> bb9e6843
 }) => {
     const { nodeName, inputs, parameters, outputs, functionId } = data;
     const [showAdvanced, setShowAdvanced] = useState<boolean>(false);
