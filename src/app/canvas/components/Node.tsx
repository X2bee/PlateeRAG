--- conflicted
+++ resolved
@@ -166,17 +166,15 @@
             setError('');
         }
 
-<<<<<<< HEAD
-=======
+
         const value = processedValue;
         if (value === undefined || value === null) {
             devLog.warn('Invalid parameter value:', value);
             return;
         }
-        
->>>>>>> 3b0f6135
+
         setToolNameValue(processedValue);
-        
+
         devLog.log('Calling onParameterChange...');
         if (typeof onParameterChange === 'function') {
             onParameterChange(id, paramId, value);
