"use client";

import React, {
    useRef,
    useEffect,
    useState,
    forwardRef,
    useImperativeHandle,
    useCallback,
    memo,
    useLayoutEffect
} from 'react';
import styles from '@/app/canvas/assets/Canvas.module.scss';
import Node from '@/app/canvas/components/Node';
import SchemaProviderNode from '@/app/canvas/components/SpecialNode/SchemaProviderNode';
import Edge from '@/app/canvas/components/Edge';
import { devLog } from '@/app/_common/utils/logger';
import type {
    Position,
    View,
    Port,
    Parameter,
    NodeData,
    CanvasNode,
    CanvasEdge,
    EdgePreview,
    DragState,
    CanvasState,
    ValidationResult,
    PortMouseEventData,
    ExecutionValidationResult,
    DeletedItem,
    CanvasProps,
    CanvasRef,
    PredictedNode
} from '@/app/canvas/types';

// Constants
const MIN_SCALE = 0.6;
const MAX_SCALE = 20;
const ZOOM_SENSITIVITY = 0.05;
const SNAP_DISTANCE = 40;

const areTypesCompatible = (sourceType?: string, targetType?: string): boolean => {
    if (!sourceType || !targetType) return true;
    if (sourceType === targetType) return true;
    if (targetType === 'ANY') return true;
    if (sourceType === 'INT' && targetType === 'FLOAT') return true;
    return false;
};

const validateRequiredInputs = (nodes: CanvasNode[], edges: CanvasEdge[]): ValidationResult => {
    for (const node of nodes) {
        if (!node.data.inputs || node.data.inputs.length === 0) continue;
        for (const input of node.data.inputs) {
            if (input.required) {
                const hasConnection = edges.some(edge =>
                    edge.target.nodeId === node.id &&
                    edge.target.portId === input.id
                );

                if (!hasConnection) {
                    return {
                        isValid: false,
                        nodeId: node.id,
                        nodeName: node.data.nodeName,
                        inputName: input.name
                    };
                }
            }
        }
    }
    return { isValid: true };
};

const Canvas = forwardRef<CanvasRef, CanvasProps>(({ onStateChange, nodesInitialized = false, onOpenNodeModal, ...otherProps }, ref) => {
    const contentRef = useRef<HTMLDivElement>(null);
    const containerRef = useRef<HTMLDivElement>(null);

    const [view, setView] = useState<View>({ x: 0, y: 0, scale: 1 });
    const [nodes, setNodes] = useState<CanvasNode[]>([]);
    const [edges, setEdges] = useState<CanvasEdge[]>([]);
    const [selectedNodeId, setSelectedNodeId] = useState<string | null>(null);
    const [selectedEdgeId, setSelectedEdgeId] = useState<string | null>(null);
    const [dragState, setDragState] = useState<DragState>({ type: 'none', startX: 0, startY: 0 });
    const [edgePreview, setEdgePreview] = useState<EdgePreview | null>(null);
    const [portPositions, setPortPositions] = useState<Record<string, Position>>({});
    const [snappedPortKey, setSnappedPortKey] = useState<string | null>(null);
    const [isSnapTargetValid, setIsSnapTargetValid] = useState<boolean>(true);
    const [copiedNode, setCopiedNode] = useState<CanvasNode | null>(null);
    const [lastDeleted, setLastDeleted] = useState<DeletedItem | null>(null);
    
    // 예측 노드 시스템
    const [predictedNodes, setPredictedNodes] = useState<PredictedNode[]>([]);
    const [availableNodeSpecs, setAvailableNodeSpecs] = useState<NodeData[]>([]);
    const [isDraggingOutput, setIsDraggingOutput] = useState<boolean>(false);
    const [isDraggingInput, setIsDraggingInput] = useState<boolean>(false);
    const [currentOutputType, setCurrentOutputType] = useState<string | null>(null);
    const [currentInputType, setCurrentInputType] = useState<string | null>(null);
    
    // 포트 클릭/드래그 구분을 위한 상태
    const [portClickStart, setPortClickStart] = useState<{ 
        data: PortMouseEventData; 
        timestamp: number;
        position: { x: number; y: number };
    } | null>(null);
    
    // 예측 노드 클릭 시 연결을 위한 소스 포트 정보 저장
    const [sourcePortForConnection, setSourcePortForConnection] = useState<{
        nodeId: string;
        portId: string;
        portType: string;
        type: string;
    } | null>(null);

    const nodesRef = useRef<CanvasNode[]>(nodes);
    const edgePreviewRef = useRef<EdgePreview | null>(edgePreview);
    const portRefs = useRef<Map<string, HTMLElement>>(new Map());
    const snappedPortKeyRef = useRef<string | null>(snappedPortKey);
    const isSnapTargetValidRef = useRef<boolean>(isSnapTargetValid);

    useLayoutEffect(() => {
        const newPortPositions: Record<string, Position> = {};
        const contentEl = contentRef.current;
        if (!contentEl) return;

        const contentRect = contentEl.getBoundingClientRect();
        
        // 포트 등록 상황 로그
        const predictedPortKeys = Array.from(portRefs.current.keys()).filter(key => key.includes('predicted-'));
        devLog.log('Port positions calculation triggered:', {
            totalPorts: portRefs.current.size,
            predictedPorts: predictedPortKeys.length,
            predictedPortKeys,
            predictedNodesCount: predictedNodes.length
        });

        portRefs.current.forEach((portEl, key) => {
            if (portEl) {
                const portRect = portEl.getBoundingClientRect();
                const x = (portRect.left + portRect.width / 2 - contentRect.left) / view.scale;
                const y = (portRect.top + portRect.height / 2 - contentRect.top) / view.scale;
                newPortPositions[key] = { x, y };
                
                // 예측 노드 포트인 경우 로그
                if (key.includes('predicted-')) {
                    devLog.log('Calculated predicted port position:', {
                        key, position: { x, y }
                    });
                }
            }
        });
        
        setPortPositions(newPortPositions);
        
        // 최종 결과 로그
        const finalPredictedPositions = Object.keys(newPortPositions).filter(key => key.includes('predicted-'));
        devLog.log('Port positions updated:', {
            totalPositions: Object.keys(newPortPositions).length,
            predictedPositions: finalPredictedPositions.length,
            predictedPositionKeys: finalPredictedPositions
        });
    }, [nodes, view.scale, predictedNodes]);

    useEffect(() => {
        if (onStateChange) {
            const currentState: CanvasState = { view, nodes, edges };
            if (nodes.length > 0 || edges.length > 0) {
                devLog.log('Canvas state changed, calling onStateChange:', {
                    nodesCount: nodes.length,
                    edgesCount: edges.length,
                    view: view
                });
                onStateChange(currentState);
            } else {
                devLog.log('Canvas state is empty, skipping onStateChange to preserve localStorage');
            }
        } else {
            devLog.warn('onStateChange callback is not provided to Canvas');
        }
    }, [nodes, edges, view, onStateChange]);

    useEffect(() => {
        // 페이지 레벨에서 노드 초기화를 관리하므로 Canvas에서는 상태만 확인
        if (!nodesInitialized) {
            devLog.log('Canvas mounted, waiting for nodes initialization...');
        } else {
            devLog.log('Canvas mounted, nodes already initialized');
        }
    }, [nodesInitialized]); // nodesInitialized 의존성으로 변경

    const registerPortRef = useCallback((nodeId: string, portId: string, portType: string, el: HTMLElement | null) => {
        const key = `${nodeId}__PORTKEYDELIM__${portId}__PORTKEYDELIM__${portType}`;
        const isPredicted = nodeId.startsWith('predicted-');
        
        if (isPredicted) {
            devLog.log('Registering predicted node port:', {
                nodeId, portId, portType, key, hasElement: !!el
            });
        }
        
        if (el) {
            portRefs.current.set(key, el);
        } else {
            portRefs.current.delete(key);
        }
    }, []);

    const getCenteredView = useCallback((): View => {
        const container = containerRef.current;
        const content = contentRef.current;

        if (container && content) {
            const containerWidth = container.clientWidth;
            const containerHeight = container.clientHeight;
            const contentWidth = content.offsetWidth;
            const contentHeight = content.offsetHeight;

            if (containerWidth <= 0 || containerHeight <= 0) {
                devLog.log('Container not ready for centered view calculation, using default');
                return { x: 0, y: 0, scale: 1 };
            }

            const centeredView: View = {
                x: (containerWidth - contentWidth) / 2,
                y: (containerHeight - contentHeight) / 2,
                scale: 1
            };

            devLog.log('Calculated centered view:', centeredView, 'container:', { containerWidth, containerHeight }, 'content:', { contentWidth, contentHeight });
            return centeredView;
        }

        devLog.log('Container or content not ready for centered view calculation');
        return { x: 0, y: 0, scale: 1 };
    }, []);

    useImperativeHandle(ref, () => ({
        getCanvasState: (): CanvasState => ({ view, nodes, edges }),
        addNode: (nodeData: NodeData, clientX: number, clientY: number): void => {
            const container = containerRef.current;
            if (!container) return;
            const rect = container.getBoundingClientRect();
            const worldX = (clientX - rect.left - view.x) / view.scale;
            const worldY = (clientY - rect.top - view.y) / view.scale;

            const newNode: CanvasNode = {
                id: `${nodeData.id}-${Date.now()}`,
                data: nodeData,
                position: { x: worldX, y: worldY },
            };
            setNodes(prev => [...prev, newNode]);
        },
        loadCanvasState: (state: Partial<CanvasState>): void => {
            if (state.nodes) setNodes(state.nodes);
            if (state.edges) setEdges(state.edges);
            if (state.view) setView(state.view);
        },
        loadWorkflowState: (state: Partial<CanvasState>): void => {
            devLog.log('Canvas loadWorkflowState called with:', {
                hasNodes: !!state.nodes,
                nodesCount: state.nodes?.length || 0,
                hasEdges: !!state.edges,
                edgesCount: state.edges?.length || 0,
                hasView: !!state.view,
                view: state.view
            });

            if (state.nodes) {
                devLog.log('Setting nodes:', state.nodes.length);
                setNodes(state.nodes);
            }
            if (state.edges) {
                devLog.log('Setting edges:', state.edges.length);
                setEdges(state.edges);
            }
            if (state.view) {
                devLog.log('Setting view:', state.view);
                setView(state.view);
            }

            devLog.log('Canvas loadWorkflowState completed');
        },
        getCenteredView,
        clearSelectedNode: (): void => {
            setSelectedNodeId(null);
            setSelectedEdgeId(null);
        },
        validateAndPrepareExecution: (): ExecutionValidationResult => {
            const validationResult = validateRequiredInputs(nodes, edges);
            if (!validationResult.isValid) {
                setSelectedNodeId(validationResult.nodeId || null);
                setSelectedEdgeId(null);
                return {
                    error: `Required input "${validationResult.inputName}" is missing in node "${validationResult.nodeName}"`,
                    nodeId: validationResult.nodeId
                };
            }
            setSelectedNodeId(null);
            setSelectedEdgeId(null);
            return { success: true };
        },
        setAvailableNodeSpecs: (nodeSpecs: NodeData[]): void => {
            setAvailableNodeSpecs(nodeSpecs);
            devLog.log('Available node specs updated:', nodeSpecs.length);
        },
        updateNodeParameter: (nodeId: string, paramId: string, value: string): void => {
            setNodes(prev => prev.map(node => {
                if (node.id === nodeId && node.data.parameters) {
                    return {
                        ...node,
                        data: {
                            ...node.data,
                            parameters: node.data.parameters.map(param =>
                                param.id === paramId ? { ...param, value } : param
                            )
                        }
                    };
                }
                return node;
            }));
        }
    }));

    const calculateDistance = (pos1?: Position, pos2?: Position): number => {
        if (!pos1 || !pos2) return Infinity;
        return Math.sqrt(Math.pow(pos1.x - pos2.x, 2) + Math.pow(pos1.y - pos2.y, 2));
    };

    const copySelectedNode = (): void => {
        if (selectedNodeId) {
            const nodeToCopy = nodes.find(node => node.id === selectedNodeId);
            if (nodeToCopy) {
                setCopiedNode(nodeToCopy);
                devLog.log('Node copied:', nodeToCopy.data.nodeName);
            }
        }
    };

    const pasteNode = (): void => {
        if (copiedNode) {
            const newNode: CanvasNode = {
                ...copiedNode,
                id: `${copiedNode.data.id}-${Date.now()}`,
                position: {
                    x: copiedNode.position.x + 50,
                    y: copiedNode.position.y + 50
                }
            };

            setNodes(prev => [...prev, newNode]);
            setSelectedNodeId(newNode.id);
            devLog.log('Node pasted:', newNode.data.nodeName);
        }
    };

    const handleParameterChange = useCallback((nodeId: string, paramId: string, value: string | number): void => {
        devLog.log('=== Canvas Parameter Change ===');
        devLog.log('Received:', { nodeId, paramId, value });

        setNodes(prevNodes => {
            devLog.log('Previous nodes count:', prevNodes.length);

            const targetNodeIndex = prevNodes.findIndex(node => node.id === nodeId);
            if (targetNodeIndex === -1) {
                devLog.warn('Target node not found:', nodeId);
                return prevNodes;
            }

            const targetNode = prevNodes[targetNodeIndex];
            devLog.log('Found target node:', targetNode.data.nodeName);

            if (!targetNode.data.parameters || !Array.isArray(targetNode.data.parameters)) {
                devLog.warn('No parameters found in target node');
                return prevNodes;
            }

            const targetParamIndex = targetNode.data.parameters.findIndex(param => param.id === paramId);
            if (targetParamIndex === -1) {
                devLog.warn('Target parameter not found:', paramId);
                return prevNodes;
            }

            const targetParam = targetNode.data.parameters[targetParamIndex];
            const newValue = typeof targetParam.value === 'number' ? Number(value) : value;

            if (targetParam.value === newValue) {
                devLog.log('Parameter value unchanged, skipping update');
                return prevNodes;
            }

            devLog.log('Updating parameter:', {
                paramName: targetParam.name,
                paramId,
                oldValue: targetParam.value,
                newValue
            });

            const newNodes = [...prevNodes];
            newNodes[targetNodeIndex] = {
                ...targetNode,
                data: {
                    ...targetNode.data,
                    parameters: [
                        ...targetNode.data.parameters.slice(0, targetParamIndex),
                        { ...targetParam, value: newValue },
                        ...targetNode.data.parameters.slice(targetParamIndex + 1)
                    ]
                }
            };

            devLog.log('Parameter update completed successfully');
            devLog.log('=== End Canvas Parameter Change ===');
            return newNodes;
        });
    }, []);

    const handleNodeNameChange = useCallback((nodeId: string, newName: string): void => {
        devLog.log('=== Canvas Node Name Change ===');
        devLog.log('Received:', { nodeId, newName });

        setNodes(prevNodes => {
            const targetNodeIndex = prevNodes.findIndex(node => node.id === nodeId);
            if (targetNodeIndex === -1) {
                devLog.warn('Target node not found:', nodeId);
                return prevNodes;
            }

            const targetNode = prevNodes[targetNodeIndex];
            if (targetNode.data.nodeName === newName) {
                devLog.log('Node name unchanged, skipping update');
                return prevNodes;
            }

            devLog.log('Updating node name:', {
                nodeId,
                oldName: targetNode.data.nodeName,
                newName
            });

            const newNodes = [
                ...prevNodes.slice(0, targetNodeIndex),
                {
                    ...targetNode,
                    data: {
                        ...targetNode.data,
                        nodeName: newName
                    }
                },
                ...prevNodes.slice(targetNodeIndex + 1)
            ];

            devLog.log('Node name update completed successfully');
            devLog.log('=== End Canvas Node Name Change ===');
            return newNodes;
        });
    }, []);

    const handleParameterNameChange = useCallback((nodeId: string, paramId: string, newName: string): void => {
        setNodes(prevNodes => {
            const targetNodeIndex = prevNodes.findIndex(node => node.id === nodeId);
            if (targetNodeIndex === -1) {
                return prevNodes;
            }

            const targetNode = prevNodes[targetNodeIndex];
            if (!targetNode.data.parameters || !Array.isArray(targetNode.data.parameters)) {
                return prevNodes;
            }

            const targetParamIndex = targetNode.data.parameters.findIndex(param => param.id === paramId);
            if (targetParamIndex === -1) {
                return prevNodes;
            }

            const targetParam = targetNode.data.parameters[targetParamIndex];
            if (targetParam.name === newName) {
                return prevNodes;
            }

            const newNodes = [
                ...prevNodes.slice(0, targetNodeIndex),
                {
                    ...targetNode,
                    data: {
                        ...targetNode.data,
                        parameters: [
                            ...targetNode.data.parameters.slice(0, targetParamIndex),
                            { ...targetParam, name: newName, id: newName },
                            ...targetNode.data.parameters.slice(targetParamIndex + 1)
                        ]
                    }
                },
                ...prevNodes.slice(targetNodeIndex + 1)
            ];

            return newNodes;
        });
    }, []);

    const handleParameterAdd = useCallback((nodeId: string, newParameter: Parameter): void => {
        setNodes(prevNodes => {
            const targetNodeIndex = prevNodes.findIndex(node => node.id === nodeId);
            if (targetNodeIndex === -1) {
                return prevNodes;
            }

            const targetNode = prevNodes[targetNodeIndex];
            const existingParameters = targetNode.data.parameters || [];

            const newNodes = [
                ...prevNodes.slice(0, targetNodeIndex),
                {
                    ...targetNode,
                    data: {
                        ...targetNode.data,
                        parameters: [...existingParameters, newParameter]
                    }
                },
                ...prevNodes.slice(targetNodeIndex + 1)
            ];

            return newNodes;
        });
    }, []);

    const handleParameterDelete = useCallback((nodeId: string, paramId: string): void => {
        setNodes(prevNodes => {
            const targetNodeIndex = prevNodes.findIndex(node => node.id === nodeId);
            if (targetNodeIndex === -1) {
                return prevNodes;
            }

            const targetNode = prevNodes[targetNodeIndex];
            if (!targetNode.data.parameters || !Array.isArray(targetNode.data.parameters)) {
                return prevNodes;
            }

            const newNodes = [
                ...prevNodes.slice(0, targetNodeIndex),
                {
                    ...targetNode,
                    data: {
                        ...targetNode.data,
                        parameters: targetNode.data.parameters.filter(param => param.id !== paramId)
                    }
                },
                ...prevNodes.slice(targetNodeIndex + 1)
            ];

            return newNodes;
        });
    }, []);

    const findPortData = (nodeId: string, portId: string, portType: string): Port | null => {
        const node = nodes.find(n => n.id === nodeId);
        if (!node) return null;
        const portList = portType === 'input' ? node.data.inputs : node.data.outputs;
        return portList?.find(p => p.id === portId) || null;
    };

    // 타입 호환성을 검사하는 함수 (출력 타입과 입력 타입이 연결 가능한지 확인)
    const canConnectTypes = (outputType: string, inputType: string): boolean => {
        return areTypesCompatible(outputType, inputType);
    };

    // 주어진 출력 타입과 연결 가능한 노드들을 찾는 함수 (출력 포트 기반)
    const findCompatibleNodes = (outputType: string): NodeData[] => {
        return availableNodeSpecs.filter(nodeSpec => {
            if (!nodeSpec.inputs) return false;
            return nodeSpec.inputs.some(input => canConnectTypes(outputType, input.type));
        });
    };

    // 주어진 입력 타입과 연결 가능한 노드들을 찾는 함수 (입력 포트 기반)
    const findCompatibleOutputNodes = (inputType: string): NodeData[] => {
        return availableNodeSpecs.filter(nodeSpec => {
            if (!nodeSpec.outputs) return false;
            return nodeSpec.outputs.some(output => canConnectTypes(output.type, inputType));
        });
    };

    // 캔버스 경계 내에서 유효한 위치인지 확인
    const isPositionValid = (position: Position, nodeWidth: number = 450, nodeHeight: number = 200): boolean => {
        const container = containerRef.current;
        if (!container) return true;
        
        // 캔버스의 현재 뷰포트 고려
        const viewportMargin = 100; // 뷰포트 가장자리에서의 여백
        const minX = -view.x / view.scale + viewportMargin;
        const minY = -view.y / view.scale + viewportMargin;
        const maxX = (-view.x + container.clientWidth) / view.scale - nodeWidth - viewportMargin;
        const maxY = (-view.y + container.clientHeight) / view.scale - nodeHeight - viewportMargin;
        
        return position.x >= minX && position.x <= maxX && position.y >= minY && position.y <= maxY;
    };

    // 출력 포트용 예측 노드들을 생성하는 함수 (마우스 기준 오른쪽에 격자 배치)
    const generatePredictedNodes = (outputType: string, targetPos: Position): PredictedNode[] => {
        const compatibleNodes = findCompatibleNodes(outputType);
        const predicted: PredictedNode[] = [];
        
        // 노드 배치를 위한 기본 설정
        const VERTICAL_SPACING = 280; // 수직 간격 (노드 높이 + 여백)
        const HORIZONTAL_SPACING = 500; // 수평 간격 (노드 폭 + 여백)
        const OFFSET_DISTANCE = 100; // 마우스 위치에서 떨어진 거리
        
        if (compatibleNodes.length === 0) return predicted;
        
        // 격자 배치 계산
        const cols = Math.min(3, Math.ceil(Math.sqrt(compatibleNodes.length))); // 최대 3열
        const rows = Math.ceil(compatibleNodes.length / cols);
        
        // 격자의 전체 크기 계산
        const totalGridWidth = (cols - 1) * HORIZONTAL_SPACING;
        const totalGridHeight = (rows - 1) * VERTICAL_SPACING;
        
        // 마우스 위치 기준 오른쪽에 격자 배치
        const startX = targetPos.x + OFFSET_DISTANCE; // 마우스 오른쪽에서 시작
        const startY = targetPos.y - totalGridHeight / 2; // 세로 중앙 정렬
        
        devLog.log('Generating output predicted nodes to the right of mouse:', {
            totalNodes: compatibleNodes.length,
            cols, rows,
            targetPos,
            startX, startY,
            gridSize: { width: totalGridWidth, height: totalGridHeight },
            direction: 'right'
        });

        compatibleNodes.forEach((nodeData, index) => {
            const col = index % cols;
            const row = Math.floor(index / cols);
            
            // 격자 위치 계산
            const position = {
                x: startX + (col * HORIZONTAL_SPACING),
                y: startY + (row * VERTICAL_SPACING)
            };
            
            devLog.log(`Output Node ${index} (${nodeData.id}): col=${col}, row=${row}, position=`, position);
            
            predicted.push({
                id: `predicted-${nodeData.id}-${Date.now()}-${index}`,
                nodeData,
                position,
                isHovered: false
            });
        });
        
        return predicted;
    };

    // 입력 포트용 예측 노드들을 생성하는 함수 (마우스 기준 왼쪽에 격자 배치)
    const generatePredictedOutputNodes = (inputType: string, targetPos: Position): PredictedNode[] => {
        const compatibleNodes = findCompatibleOutputNodes(inputType);
        const predicted: PredictedNode[] = [];
        
        // 노드 배치를 위한 기본 설정
        const VERTICAL_SPACING = 280; // 수직 간격 (노드 높이 + 여백)
        const HORIZONTAL_SPACING = 500; // 수평 간격 (노드 폭 + 여백)
        const OFFSET_DISTANCE = 550; // 마우스 위치에서 떨어진 거리 (노드 폭 + 여백)
        
        if (compatibleNodes.length === 0) return predicted;
        
        // 격자 배치 계산
        const cols = Math.min(3, Math.ceil(Math.sqrt(compatibleNodes.length))); // 최대 3열
        const rows = Math.ceil(compatibleNodes.length / cols);
        
        // 격자의 전체 크기 계산
        const totalGridWidth = (cols - 1) * HORIZONTAL_SPACING;
        const totalGridHeight = (rows - 1) * VERTICAL_SPACING;
        
        // 마우스 위치 기준 왼쪽에 격자 배치
        const startX = targetPos.x - OFFSET_DISTANCE - totalGridWidth; // 마우스 왼쪽에서 시작 (오른쪽 끝부터)
        const startY = targetPos.y - totalGridHeight / 2; // 세로 중앙 정렬
        
        devLog.log('Generating input predicted nodes to the left of mouse:', {
            totalNodes: compatibleNodes.length,
            cols, rows,
            targetPos,
            startX, startY,
            gridSize: { width: totalGridWidth, height: totalGridHeight },
            direction: 'left'
        });

        compatibleNodes.forEach((nodeData, index) => {
            const col = index % cols;
            const row = Math.floor(index / cols);
            
            // 격자 위치 계산
            const position = {
                x: startX + (col * HORIZONTAL_SPACING),
                y: startY + (row * VERTICAL_SPACING)
            };
            
            devLog.log(`Input Node ${index} (${nodeData.id}): col=${col}, row=${row}, position=`, position);
            
            predicted.push({
                id: `predicted-output-${nodeData.id}-${Date.now()}-${index}`,
                nodeData,
                position,
                isHovered: false
            });
        });
        
        return predicted;
    };

    // 예측 노드의 hover 상태를 업데이트하는 함수
    const handlePredictedNodeHover = useCallback((nodeId: string, isHovered: boolean): void => {
        setPredictedNodes(prev => prev.map(node => 
            node.id === nodeId ? { ...node, isHovered } : node
        ));
    }, []);

    // 예측 노드를 실제 노드로 변환하고 자동 연결하는 함수
    const handlePredictedNodeClick = useCallback((nodeData: NodeData, position: Position): void => {
        devLog.log('=== handlePredictedNodeClick called ===', {
            nodeData: nodeData.nodeName,
            isDraggingOutput,
            isDraggingInput,
            hasEdgePreview: !!edgePreviewRef.current
        });

        const newNode: CanvasNode = {
            id: `${nodeData.id}-${Date.now()}`,
            data: nodeData,
            position: position
        };
        
        // 현재 드래그 중인 포트 정보 가져오기
        const currentEdgePreview = edgePreviewRef.current;
        let newEdge: CanvasEdge | null = null;
        
        devLog.log('Edge preview details:', currentEdgePreview);
        devLog.log('Source port for connection:', sourcePortForConnection);
        
        // edgePreview가 없으면 저장된 소스 포트 정보 사용
        const sourceConnection = currentEdgePreview?.source || sourcePortForConnection;
        
        if (sourceConnection && (isDraggingOutput || isDraggingInput)) {
            
            if (isDraggingOutput && nodeData.inputs) {
                // 출력 포트에서 드래그한 경우 - 예측 노드의 호환되는 입력 포트 찾기
                devLog.log('Looking for compatible input ports:', {
                    sourceType: sourceConnection.type,
                    availableInputs: nodeData.inputs.map(input => ({ id: input.id, name: input.name, type: input.type }))
                });
                
                const compatibleInput = nodeData.inputs.find(input => 
                    areTypesCompatible(sourceConnection.type, input.type)
                );
                
                devLog.log('Compatible input found:', compatibleInput);
                
                if (compatibleInput) {
                    const newEdgeSignature = `${sourceConnection.nodeId}:${sourceConnection.portId}-${newNode.id}:${compatibleInput.id}`;
                    newEdge = {
                        id: `edge-${newEdgeSignature}-${Date.now()}`,
                        source: {
                            nodeId: sourceConnection.nodeId,
                            portId: sourceConnection.portId,
                            portType: sourceConnection.portType as 'input' | 'output'
                        },
                        target: {
                            nodeId: newNode.id,
                            portId: compatibleInput.id,
                            portType: 'input'
                        }
                    };
                    
                    devLog.log('Created new edge for output connection:', newEdge);
                }
            } else if (isDraggingInput && nodeData.outputs) {
                // 입력 포트에서 드래그한 경우 - 예측 노드의 호환되는 출력 포트 찾기
                devLog.log('Looking for compatible output ports:', {
                    sourceType: sourceConnection.type,
                    availableOutputs: nodeData.outputs.map(output => ({ id: output.id, name: output.name, type: output.type }))
                });
                
                const compatibleOutput = nodeData.outputs.find(output => 
                    areTypesCompatible(output.type, sourceConnection.type)
                );
                
                devLog.log('Compatible output found:', compatibleOutput);
                
                if (compatibleOutput) {
                    const newEdgeSignature = `${newNode.id}:${compatibleOutput.id}-${sourceConnection.nodeId}:${sourceConnection.portId}`;
                    newEdge = {
                        id: `edge-${newEdgeSignature}-${Date.now()}`,
                        source: {
                            nodeId: newNode.id,
                            portId: compatibleOutput.id,
                            portType: 'output'
                        },
                        target: {
                            nodeId: sourceConnection.nodeId,
                            portId: sourceConnection.portId,
                            portType: sourceConnection.portType as 'input' | 'output'
                        }
                    };
                }
            }
        }
        
        // 노드 추가
        setNodes(prev => [...prev, newNode]);
        
        // 에지 추가 (있는 경우)
        if (newEdge) {
            setEdges(prev => [...prev, newEdge]);
            devLog.log('Auto-connected predicted node:', {
                nodeId: newNode.id,
                edgeId: newEdge.id,
                source: newEdge.source,
                target: newEdge.target
            });
        } else {
            devLog.log('No edge was created - missing conditions:', {
                hasEdgePreview: !!currentEdgePreview,
                isDraggingOutput,
                isDraggingInput,
                hasInputs: !!nodeData.inputs,
                hasOutputs: !!nodeData.outputs
            });
        }
        
        // 상태 정리
        setPredictedNodes([]);
        setIsDraggingOutput(false);
        setIsDraggingInput(false);
        setCurrentOutputType(null);
        setCurrentInputType(null);
        setEdgePreview(null);
        setSourcePortForConnection(null);
        
        devLog.log('Predicted node converted to actual node:', newNode.id);
    }, [isDraggingOutput, isDraggingInput, areTypesCompatible, sourcePortForConnection]);

    // 노드 ID가 예측 노드인지 확인하는 함수
    const isPredictedNodeId = useCallback((nodeId: string): boolean => {
        return nodeId.startsWith('predicted-') || nodeId.startsWith('predicted-output-');
    }, []);

    // 예측 노드를 실제 노드로 변환하면서 연결까지 처리하는 함수
    const convertPredictedNodeAndConnect = useCallback((
        predictedNodeId: string,
        targetPortId: string,
        targetPortType: 'input' | 'output',
        sourceConnection: { nodeId: string, portId: string, portType: string, type: string }
    ): CanvasNode | null => {
        devLog.log('=== convertPredictedNodeAndConnect called ===', {
            predictedNodeId, targetPortId, targetPortType, sourceConnection,
            predictedNodesCount: predictedNodes.length,
            isDraggingOutput, isDraggingInput
        });
        
        const predictedNode = predictedNodes.find(pNode => pNode.id === predictedNodeId);
        if (!predictedNode) {
            devLog.log('ERROR: Predicted node not found:', predictedNodeId);
            return null;
        }

        devLog.log('Found predicted node:', predictedNode);

        // 예측 노드를 실제 노드로 변환
        const newNode: CanvasNode = {
            id: `${predictedNode.nodeData.id}-${Date.now()}`,
            data: predictedNode.nodeData,
            position: predictedNode.position
        };

        devLog.log('Created new node:', newNode);

        // 노드 추가
        setNodes(prev => {
            const newNodes = [...prev, newNode];
            devLog.log('Updated nodes, new count:', newNodes.length);
            return newNodes;
        });

        // 에지 연결 생성 - 드래그 방향에 따라 source와 target 결정
        let newEdge: CanvasEdge;
        
        if (isDraggingOutput) {
            // 출력 포트에서 예측 노드의 입력 포트로 드래그
            const newEdgeSignature = `${sourceConnection.nodeId}:${sourceConnection.portId}-${newNode.id}:${targetPortId}`;
            newEdge = {
                id: `edge-${newEdgeSignature}-${Date.now()}`,
                source: {
                    nodeId: sourceConnection.nodeId,
                    portId: sourceConnection.portId,
                    portType: sourceConnection.portType as 'input' | 'output'
                },
                target: {
                    nodeId: newNode.id,
                    portId: targetPortId,
                    portType: targetPortType
                }
            };
        } else if (isDraggingInput) {
            // 입력 포트에서 예측 노드의 출력 포트로 드래그
            // 예측 노드의 출력 포트가 source, 원본 노드의 입력 포트가 target
            const newEdgeSignature = `${newNode.id}:${targetPortId}-${sourceConnection.nodeId}:${sourceConnection.portId}`;
            newEdge = {
                id: `edge-${newEdgeSignature}-${Date.now()}`,
                source: {
                    nodeId: newNode.id,
                    portId: targetPortId,
                    portType: 'output' // 예측 노드의 출력 포트
                },
                target: {
                    nodeId: sourceConnection.nodeId,
                    portId: sourceConnection.portId,
                    portType: 'input' // 원본 노드의 입력 포트
                }
            };
        } else {
            devLog.log('ERROR: Neither isDraggingOutput nor isDraggingInput is true');
            return null;
        }

        devLog.log('Created new edge:', newEdge);

        setEdges(prev => {
            const newEdges = [...prev, newEdge];
            devLog.log('Updated edges, new count:', newEdges.length);
            return newEdges;
        });
        
        // 예측 노드들 정리
        setPredictedNodes([]);
        setIsDraggingOutput(false);
        setIsDraggingInput(false);
        setCurrentOutputType(null);
        setCurrentInputType(null);

        devLog.log('Predicted node converted and connected successfully:', {
            newNodeId: newNode.id,
            edgeId: newEdge.id,
            source: newEdge.source,
            target: newEdge.target
        });

        return newNode;
    }, [predictedNodes, isDraggingOutput, isDraggingInput]);

    const handleCanvasMouseDown = (e: React.MouseEvent<HTMLDivElement>): void => {
        const target = e.target as HTMLElement;
        const isParameterInput = target.matches('input, select, option') ||
                                target.classList.contains('paramInput') ||
                                target.classList.contains('paramSelect') ||
                                target.closest('.param') ||
                                target.closest('[class*="param"]');

        if (isParameterInput) {
            devLog.log('Canvas mousedown blocked for parameter input:', target);
            return;
        }

        if (e.button !== 0) return;
        
        // 캔버스 클릭 시 예측 노드들 제거
        if (isDraggingOutput || isDraggingInput) {
            devLog.log('Canvas clicked, removing predicted nodes');
            setPredictedNodes([]);
            setIsDraggingOutput(false);
            setIsDraggingInput(false);
            setCurrentOutputType(null);
            setCurrentInputType(null);
            setSourcePortForConnection(null);
        }
        
        setSelectedNodeId(null);
        setSelectedEdgeId(null);
        setDragState({ type: 'canvas', startX: e.clientX - view.x, startY: e.clientY - view.y });
    };

    const handleMouseMove = useCallback((e: React.MouseEvent<HTMLDivElement>): void => {
        if (dragState.type === 'none') return;

        // 드래그 시작 시 포트 클릭 정보 초기화 (드래그로 전환)
        if (portClickStart) {
            setPortClickStart(null);
        }

        if (dragState.type === 'canvas') {
            setView(prev => ({ ...prev, x: e.clientX - (dragState.startX || 0), y: e.clientY - (dragState.startY || 0) }));
        } else if (dragState.type === 'node') {
            const newX = (e.clientX / view.scale) - (dragState.offsetX || 0);
            const newY = (e.clientY / view.scale) - (dragState.offsetY || 0);
            setNodes(prevNodes =>
                prevNodes.map(node =>
                    node.id === dragState.nodeId ? { ...node, position: { x: newX, y: newY } } : node
                )
            );
        } else if (dragState.type === 'edge') {
            const container = containerRef.current;
            if (!container || !edgePreviewRef.current) return;

            const rect = container.getBoundingClientRect();
            const mousePos: Position = {
                x: (e.clientX - rect.left - view.x) / view.scale,
                y: (e.clientY - rect.top - view.y) / view.scale,
            };

            setEdgePreview(prev => prev ? { ...prev, targetPos: mousePos } : null);

            let closestPortKey: string | null = null;
            let minSnapDistance = SNAP_DISTANCE;
            const edgeSource = edgePreviewRef.current.source;

            if (edgeSource) {
                // 기존 노드들의 포트 검사
                portRefs.current.forEach((_, key) => {
                    const parts = key.split('__PORTKEYDELIM__');
                    if (parts.length !== 3) return;
                    const [targetNodeId, , targetPortType] = parts;
                    if (targetPortType === 'input' && edgeSource.nodeId !== targetNodeId) {
                        const targetPortWorldPos = portPositions[key];
                        if (targetPortWorldPos) {
                            const distance = calculateDistance(mousePos, targetPortWorldPos);
                            if (distance < minSnapDistance) {
                                minSnapDistance = distance;
                                closestPortKey = key;
                            }
                        }
                    }
                });

                // 예측 노드들의 포트도 검사 - 실제 포트 위치 사용
                if (predictedNodes.length > 0) {
                    devLog.log('Checking predicted nodes, available portPositions keys:', 
                        Object.keys(portPositions).filter(key => key.includes('predicted-')));
                }
                
                predictedNodes.forEach(predictedNode => {
                    // 출력 포트 기반 드래그 (기존 로직): 예측 노드의 입력 포트 확인
                    if (isDraggingOutput && predictedNode.nodeData.inputs) {
                        predictedNode.nodeData.inputs.forEach(inputPort => {
                            // 예측 노드의 실제 포트 위치 사용
                            const portKey = `${predictedNode.id}__PORTKEYDELIM__${inputPort.id}__PORTKEYDELIM__input`;
                            const actualPortPos = portPositions[portKey];
                            
                            if (actualPortPos) {
                                const distance = calculateDistance(mousePos, actualPortPos);
                                const isCompatible = areTypesCompatible(edgeSource.type, inputPort.type);
                                
                                // 디버그 로그
                                if (distance < 50) { // 가까운 거리에서만 로그
                                    devLog.log('Predicted input port check:', {
                                        portKey,
                                        distance,
                                        isCompatible,
                                        edgeSourceType: edgeSource.type,
                                        inputPortType: inputPort.type,
                                        minSnapDistance,
                                        actualPortPos
                                    });
                                }
                                
                                if (distance < minSnapDistance && isCompatible) {
                                    minSnapDistance = distance;
                                    closestPortKey = portKey;
                                    devLog.log('New closest predicted input port found:', portKey, distance);
                                }
                            }
                        });
                    }
                    
                    // 입력 포트 기반 드래그: 예측 노드의 출력 포트 확인
                    if (isDraggingInput && predictedNode.nodeData.outputs) {
                        predictedNode.nodeData.outputs.forEach(outputPort => {
                            // 예측 노드의 실제 포트 위치 사용
                            const portKey = `${predictedNode.id}__PORTKEYDELIM__${outputPort.id}__PORTKEYDELIM__output`;
                            const actualPortPos = portPositions[portKey];
                            
                            if (actualPortPos) {
                                const distance = calculateDistance(mousePos, actualPortPos);
                                const isCompatible = areTypesCompatible(outputPort.type, edgeSource.type);
                                
                                // 디버그 로그
                                if (distance < 50) { // 가까운 거리에서만 로그
                                    devLog.log('Predicted output port check:', {
                                        portKey,
                                        distance,
                                        isCompatible,
                                        outputPortType: outputPort.type,
                                        edgeSourceType: edgeSource.type,
                                        minSnapDistance,
                                        actualPortPos
                                    });
                                }
                                
                                if (distance < minSnapDistance && isCompatible) {
                                    minSnapDistance = distance;
                                    closestPortKey = portKey;
                                    devLog.log('New closest predicted output port found:', portKey, distance);
                                }
                            } else {
                                devLog.log('No port position found for predicted output port:', portKey);
                            }
                        });
                    }
                });

                if (closestPortKey && typeof closestPortKey === 'string') {
                    // TypeScript sometimes infers never, so force string
                    const keyStr: string = closestPortKey as string;
                    const parts = keyStr.split('__PORTKEYDELIM__');
                    
                    // 예측 노드인지 확인
                    if (isPredictedNodeId(parts[0])) {
                        const predictedNode = predictedNodes.find(pNode => pNode.id === parts[0]);
                        if (predictedNode) {
                            // 입력 포트와 출력 포트 모두 확인
                            let targetPort: Port | null = null;
                            if (predictedNode.nodeData.inputs) {
                                targetPort = predictedNode.nodeData.inputs.find(port => port.id === parts[1]) || null;
                            }
                            if (!targetPort && predictedNode.nodeData.outputs) {
                                targetPort = predictedNode.nodeData.outputs.find(port => port.id === parts[1]) || null;
                            }
                            const isValid = targetPort ? areTypesCompatible(edgeSource.type, targetPort.type) : false;
                            setIsSnapTargetValid(isValid);
                        }
                    } else {
                        const targetPort = findPortData(parts[0], parts[1], parts[2]);
                        const isValid = targetPort ? areTypesCompatible(edgeSource.type, targetPort.type) : false;
                        setIsSnapTargetValid(isValid);
                    }
                } else {
                    setIsSnapTargetValid(true);
                }
            }
            setSnappedPortKey(closestPortKey);
        }
    }, [dragState, view, portPositions, calculateDistance, predictedNodes, isPredictedNodeId, areTypesCompatible, findPortData, isDraggingOutput, isDraggingInput]);

    const handleKeyDown = useCallback((e: KeyboardEvent): void => {
        // Skip input field events
        const target = e.target as HTMLElement;
        if (target.tagName === 'INPUT' || target.tagName === 'SELECT' || target.tagName === 'TEXTAREA') {
            return;
        }

        const isCtrlOrCmd = e.ctrlKey || e.metaKey;

        if (isCtrlOrCmd && e.key === 'c') {
            e.preventDefault();
            copySelectedNode();
        }
        else if (isCtrlOrCmd && e.key === 'v') {
            e.preventDefault();
            pasteNode();
        }
        else if (isCtrlOrCmd && e.key === 'z') {
            e.preventDefault();
            if (lastDeleted) {
                setNodes(prev => [...prev, lastDeleted.node]);
                setEdges(prev => [...prev, ...lastDeleted.edges]);
                setLastDeleted(null);
                devLog.log('Node restored:', lastDeleted.node.data.nodeName);
            }
        }
        else if (e.key === 'Delete' && selectedNodeId) {
            e.preventDefault();
            const nodeToDelete = nodes.find(node => node.id === selectedNodeId);
            if (nodeToDelete) {
                const connectedEdges = edges.filter(edge => edge.source.nodeId === selectedNodeId || edge.target.nodeId === selectedNodeId);
                setLastDeleted({ node: nodeToDelete, edges: connectedEdges });

                setNodes(prev => prev.filter(node => node.id !== selectedNodeId));
                setEdges(prev => prev.filter(edge => edge.source.nodeId !== selectedNodeId && edge.target.nodeId !== selectedNodeId));
                setSelectedNodeId(null);
                devLog.log('Node deleted and saved for undo:', nodeToDelete.data.nodeName);
            }
        }
    }, [selectedNodeId, copiedNode, nodes, edges, lastDeleted]);

    const handleNodeMouseDown = useCallback((e: React.MouseEvent, nodeId: string): void => {
        if (e.button !== 0) return;
        setSelectedNodeId(nodeId);
        setSelectedEdgeId(null);
        const node = nodes.find(n => n.id === nodeId);
        if (node) {
            setDragState({
                type: 'node',
                nodeId,
                offsetX: (e.clientX / view.scale) - node.position.x,
                offsetY: (e.clientY / view.scale) - node.position.y,
            });
        }
    }, [nodes, view.scale]);

    const handleEdgeClick = useCallback((edgeId: string): void => {
        setSelectedEdgeId(edgeId);
        setSelectedNodeId(null);
    }, []);

    const handlePortMouseUp = useCallback((data: PortMouseEventData, mouseEvent?: React.MouseEvent): void => {
        const { nodeId, portId, portType, type } = data;
        const currentEdgePreview = edgePreviewRef.current;
        
        devLog.log('=== handlePortMouseUp called ===', {
            nodeId, portId, portType, type,
            isPredicted: isPredictedNodeId(nodeId),
            edgePreview: currentEdgePreview
        });

        // 클릭과 드래그 구분
        const isClick = portClickStart && mouseEvent && 
            Date.now() - portClickStart.timestamp < 200 && // 200ms 이내
            Math.abs(mouseEvent.clientX - portClickStart.position.x) < 5 && // 5px 이내 이동
            Math.abs(mouseEvent.clientY - portClickStart.position.y) < 5;

        // 클릭인 경우 예측 노드 생성
        if (isClick && portClickStart && 
            portClickStart.data.nodeId === nodeId && 
            portClickStart.data.portId === portId &&
            portClickStart.data.portType === portType) {
            
            const portPosKey = `${nodeId}__PORTKEYDELIM__${portId}__PORTKEYDELIM__${portType}`;
            const portPos = portPositions[portPosKey];
            
            if (portPos) {
                // 소스 포트 정보 저장 (예측 노드 클릭 시 연결용)
                setSourcePortForConnection({
                    nodeId,
                    portId,
                    portType,
                    type
                });
                
                // 예측 노드 클릭 시 연결을 위해 edgePreview 설정
                setEdgePreview({
                    source: { nodeId, portId, portType, type },
                    startPos: portPos,
                    targetPos: portPos
                });
                
                // 드래깅 상태 설정 (예측 노드 클릭 시 연결을 위해 필요)
                if (portType === 'output') {
                    setIsDraggingOutput(true);
                    setCurrentOutputType(type);
                } else if (portType === 'input') {
                    setIsDraggingInput(true);
                    setCurrentInputType(type);
                }
                
                let predicted: PredictedNode[] = [];
                
                if (portType === 'output') {
                    predicted = generatePredictedNodes(type, portPos);
                    devLog.log('Generated predicted nodes for output port click:', predicted);
                } else if (portType === 'input') {
                    predicted = generatePredictedOutputNodes(type, portPos);
                    devLog.log('Generated predicted nodes for input port click:', predicted);
                }
                
                if (predicted.length > 0) {
                    setPredictedNodes(predicted);
                }
            }
            
            // 클릭 정보 초기화
            setPortClickStart(null);
            return;
        }

        // 클릭 정보 초기화
        setPortClickStart(null);
        
        if (!currentEdgePreview) return;

        if (currentEdgePreview && !areTypesCompatible(currentEdgePreview.source.type, type)) {
            devLog.log('Type incompatible, aborting connection');
            setSnappedPortKey(null);
            setIsSnapTargetValid(true);
            setEdgePreview(null);
            return;
        }

        if (!currentEdgePreview || currentEdgePreview.source.portType === portType) {
            devLog.log('Same port type, aborting connection');
            setEdgePreview(null);
            return;
        };

        const sourceNodeId = currentEdgePreview.source.nodeId;
        if (sourceNodeId === nodeId) {
            devLog.log('Same node, aborting connection');
            setEdgePreview(null);
            return;
        }

        // 예측 노드와 연결하는 경우
        if (isPredictedNodeId(nodeId)) {
            devLog.log('Connecting to predicted node:', nodeId, 'portId:', portId, 'portType:', portType);
            const result = convertPredictedNodeAndConnect(
                nodeId,
                portId,
                portType,
                currentEdgePreview.source
            );
            devLog.log('convertPredictedNodeAndConnect result:', result);
            setEdgePreview(null);
            setSnappedPortKey(null);
            setIsSnapTargetValid(true);
            return;
        }

        // 기존 노드와 연결하는 경우 - 예측 노드들 모두 제거
        if (isDraggingOutput || isDraggingInput) {
            devLog.log('Connecting to existing node, removing predicted nodes');
            setPredictedNodes([]);
            setIsDraggingOutput(false);
            setIsDraggingInput(false);
            setCurrentOutputType(null);
            setCurrentInputType(null);
        }

        const newEdgeSignature = `${currentEdgePreview.source.nodeId}:${currentEdgePreview.source.portId}-${nodeId}:${portId}`;
        const isDuplicate = edges.some(edge =>
            `${edge.source.nodeId}:${edge.source.portId}-${edge.target.nodeId}:${edge.target.portId}` === newEdgeSignature
        );

        if (isDuplicate) {
            setEdgePreview(null);
            return;
        }

        let newEdges = [...edges];
        if (portType === 'input') {
            const targetPort = findPortData(nodeId, portId, 'input');
            if (targetPort && !targetPort.multi) {
                newEdges = newEdges.filter(edge => !(edge.target.nodeId === nodeId && edge.target.portId === portId));
            }
        }

        const newEdge: CanvasEdge = {
            id: `edge-${newEdgeSignature}-${Date.now()}`,
            source: currentEdgePreview.source,
            target: { nodeId, portId, portType }
        };
        setEdges([...newEdges, newEdge]);
        setEdgePreview(null);
        setSnappedPortKey(null);
        setIsSnapTargetValid(true);
    }, [edges, nodes, isPredictedNodeId, convertPredictedNodeAndConnect, isDraggingOutput, isDraggingInput]);

    const handleMouseUp = useCallback((e?: React.MouseEvent<HTMLDivElement>): void => {
        if (dragState.type === 'edge' && (isDraggingOutput || isDraggingInput) && !snappedPortKeyRef.current && e) {
            // 엣지 드래그 중 마우스를 떼는 위치에 예측 노드 생성
            const container = containerRef.current;
            if (container && edgePreviewRef.current) {
                const rect = container.getBoundingClientRect();
                const mousePos: Position = {
                    x: (e.clientX - rect.left - view.x) / view.scale,
                    y: (e.clientY - rect.top - view.y) / view.scale,
                };

                // 현재 드래그하는 포트의 타입에 따라 예측 노드 생성
                const sourceType = edgePreviewRef.current.source.type;
                let predicted: PredictedNode[] = [];

                if (isDraggingOutput) {
                    predicted = generatePredictedNodes(sourceType, mousePos);
                } else if (isDraggingInput) {
                    predicted = generatePredictedOutputNodes(sourceType, mousePos);
                }

                setPredictedNodes(predicted);
                // 드래그로 생성한 예측 노드 연결을 위한 소스 포트 정보 저장
                if (edgePreviewRef.current) {
                    setSourcePortForConnection({
                        nodeId: edgePreviewRef.current.source.nodeId,
                        portId: edgePreviewRef.current.source.portId,
                        portType: edgePreviewRef.current.source.portType as 'input' | 'output',
                        type: edgePreviewRef.current.source.type
                    });
                }
                setEdgePreview(null);
                setDragState({ type: 'none' });
                return;
            }
        }

        setDragState({ type: 'none' });

        if (dragState.type === 'edge') {
            const snappedKey = snappedPortKeyRef.current;
            if (snappedKey) {
                const source = edgePreviewRef.current?.source;
                const parts = snappedKey.split('__PORTKEYDELIM__');
                const [targetNodeId, targetPortId, targetPortType] = parts;

                let targetPortData: Port | null = null;
                let targetPortDataType: string = '';
                let isConnectedToPredicted = false;

                // 예측 노드인지 확인
                if (isPredictedNodeId(targetNodeId)) {
                    const predictedNode = predictedNodes.find(pNode => pNode.id === targetNodeId);
                    if (predictedNode) {
                        // 입력 포트와 출력 포트 모두 확인
                        if (predictedNode.nodeData.inputs) {
                            targetPortData = predictedNode.nodeData.inputs.find(port => port.id === targetPortId) || null;
                        }
                        if (!targetPortData && predictedNode.nodeData.outputs) {
                            targetPortData = predictedNode.nodeData.outputs.find(port => port.id === targetPortId) || null;
                        }
                        targetPortDataType = targetPortData?.type || '';
                        isConnectedToPredicted = true;
                    }
                } else {
                    targetPortData = findPortData(targetNodeId, targetPortId, targetPortType);
                    targetPortDataType = targetPortData?.type || '';
                }

                if (source && targetPortData && areTypesCompatible(source.type, targetPortDataType)) {
                    handlePortMouseUp({
                        nodeId: targetNodeId,
                        portId: targetPortId,
                        portType: targetPortType as 'input' | 'output',
                        type: targetPortDataType
                    });
                    
                    // 예측 노드에 연결된 경우, 예측 노드들이 이미 정리되었으므로 여기서 종료
                    if (isConnectedToPredicted) {
                        return;
                    }
                }
            }
        }

        setEdgePreview(null);
        setSnappedPortKey(null);
        setIsSnapTargetValid(true);
        
        // 일반적인 경우에만 예측 노드들 정리 (예측 노드 연결이 아닌 경우)
        if (isDraggingOutput || isDraggingInput) {
            // 예측 노드가 생성된 경우가 아닐 때만 정리
            if (predictedNodes.length === 0) {
                setIsDraggingOutput(false);
                setIsDraggingInput(false);
                setCurrentOutputType(null);
                setCurrentInputType(null);
                setSourcePortForConnection(null);
            }
        }

    }, [dragState.type, handlePortMouseUp, isDraggingOutput, isDraggingInput, isPredictedNodeId, predictedNodes, view, generatePredictedNodes, generatePredictedOutputNodes]);

    const handlePortMouseDown = useCallback((data: PortMouseEventData, mouseEvent?: React.MouseEvent): void => {
        const { nodeId, portId, portType, isMulti, type } = data;

        // 포트 클릭 시작 정보 저장
        if (mouseEvent) {
            setPortClickStart({
                data,
                timestamp: Date.now(),
                position: { x: mouseEvent.clientX, y: mouseEvent.clientY }
            });
        }

        if (portType === 'input') {
            let existingEdge: CanvasEdge | undefined;
            if (!isMulti) {
                existingEdge = edges.find(e => e.target.nodeId === nodeId && e.target.portId === portId);
            } else {
                existingEdge = edges.findLast(e => e.target.nodeId === nodeId && e.target.portId === portId);
            }
            if (existingEdge) {
                // 기존 엣지가 있으면 기존 로직 유지 (엣지 재연결)
                setDragState({ type: 'edge' });
                devLog.log(existingEdge);
                const sourcePosKey = `${existingEdge.source.nodeId}__PORTKEYDELIM__${existingEdge.source.portId}__PORTKEYDELIM__${existingEdge.source.portType}`;
                const sourcePos = portPositions[sourcePosKey];
                const targetPosKey = `${existingEdge.target.nodeId}__PORTKEYDELIM__${existingEdge.target.portId}__PORTKEYDELIM__${existingEdge.target.portType}`;
                const targetPos = portPositions[targetPosKey];

                const sourcePortData = findPortData(existingEdge.source.nodeId, existingEdge.source.portId, existingEdge.source.portType);

                if (sourcePos && sourcePortData) {
                    setEdgePreview({
                        source: { ...existingEdge.source, type: sourcePortData.type },
                        startPos: sourcePos,
                        targetPos: targetPos
                    });
                }

                setEdges(prevEdges => prevEdges.filter(e => e.id !== existingEdge.id));
                return;
            } else {
                // 드래그 시작 준비하고 소스 포트 정보 저장
                setDragState({ type: 'edge' });
                setIsDraggingInput(true);
                setCurrentInputType(type);
                
                // 소스 포트 정보 저장 (예측 노드 클릭 시 연결용)
                setSourcePortForConnection({
                    nodeId,
                    portId,
                    portType,
                    type
                });
                
                const startPosKey = `${nodeId}__PORTKEYDELIM__${portId}__PORTKEYDELIM__${portType}`;
                const startPos = portPositions[startPosKey];
                if (startPos) {
                    setEdgePreview({ 
                        source: { nodeId, portId, portType, type }, 
                        startPos, 
                        targetPos: startPos 
                    });
                }
                return;
            }
        }

        if (portType === 'output') {
            // 드래그 시작 준비하고 소스 포트 정보 저장
            setDragState({ type: 'edge' });
            setIsDraggingOutput(true);
            setCurrentOutputType(type);
            
            // 소스 포트 정보 저장 (예측 노드 클릭 시 연결용)
            setSourcePortForConnection({
                nodeId,
                portId,
                portType,
                type
            });
            
            const startPosKey = `${nodeId}__PORTKEYDELIM__${portId}__PORTKEYDELIM__${portType}`;
            const startPos = portPositions[startPosKey];
            if (startPos) {
                setEdgePreview({ source: { nodeId, portId, portType, type }, startPos, targetPos: startPos });
            }
            return;
        }
    }, [edges, portPositions, findPortData]);


    useEffect(() => {
        nodesRef.current = nodes;
        edgePreviewRef.current = edgePreview;
        snappedPortKeyRef.current = snappedPortKey;
        isSnapTargetValidRef.current = isSnapTargetValid;
    }, [nodes, edgePreview, snappedPortKey, isSnapTargetValid]);

    useEffect(() => {
        const container = containerRef.current;
        if (!container) return;
        const handleWheel = (e: WheelEvent): void => {
            e.preventDefault();
            setView(prevView => {
                const delta = e.deltaY > 0 ? -1 : 1;
                const newScale = Math.max(MIN_SCALE, Math.min(MAX_SCALE, prevView.scale + delta * ZOOM_SENSITIVITY * prevView.scale));
                if (newScale === prevView.scale) return prevView;
                const rect = container.getBoundingClientRect();
                const mouseX = e.clientX - rect.left;
                const mouseY = e.clientY - rect.top;
                const worldX = (mouseX - prevView.x) / prevView.scale;
                const worldY = (mouseY - prevView.y) / prevView.scale;
                const newX = mouseX - worldX * newScale;
                const newY = mouseY - worldY * newScale;
                return { x: newX, y: newY, scale: newScale };
            });
        };
        container.addEventListener('wheel', handleWheel, { passive: false });
        return () => container.removeEventListener('wheel', handleWheel);
    }, []);

    useEffect(() => {
        const container = containerRef.current;
        if (container) {
            container.addEventListener('keydown', handleKeyDown);
            container.setAttribute('tabindex', '0');

            return () => {
                container.removeEventListener('keydown', handleKeyDown);
            };
        }
    }, [handleKeyDown]);

    useEffect(() => {
        const container = containerRef.current;
        const content = contentRef.current;
        if (container && content) {
            const centeredView = getCenteredView();
            setView(centeredView);
        }
    }, []);

    useEffect(() => {
        devLog.log('Canvas mounted, checking initial state');
        if (onStateChange && (nodes.length > 0 || edges.length > 0)) {
            devLog.log('Canvas has content, sending initial state');
            const initialState: CanvasState = { view, nodes, edges };
            onStateChange(initialState);
        } else {
            devLog.log('Canvas is empty, not sending initial state to avoid overwriting localStorage');
        }
    }, []);

    // 사용 가능한 노드 스펙들을 로드하는 Effect (부모 컴포넌트에서 전달받거나 API에서 가져오기)
    useEffect(() => {
        // 이 부분은 실제로는 부모 컴포넌트에서 props로 전달받거나
        // context에서 가져오는 것이 더 적절할 수 있음
        // 현재는 빈 배열로 초기화하고 후에 설정할 수 있도록 함
        if (availableNodeSpecs.length === 0) {
            // TODO: 실제 노드 스펙 데이터를 가져오는 로직 필요
            devLog.log('Available node specs not loaded yet');
        }
    }, [availableNodeSpecs]);

    useEffect(() => {
        const handleKeyDown = (e: KeyboardEvent): void => {
            // Skip input field events
            const target = e.target as HTMLElement;
            if (target.tagName === 'INPUT' || target.tagName === 'SELECT' || target.tagName === 'TEXTAREA') {
                return;
            }

            if (e.key === 'Delete' || e.key === 'Backspace') {
                e.preventDefault(); // Prevent page back navigation
                if (selectedNodeId) {
                    setNodes(prev => prev.filter(node => node.id !== selectedNodeId));
                    setEdges(prev => prev.filter(edge => edge.source.nodeId !== selectedNodeId && edge.target.nodeId !== selectedNodeId));
                    setSelectedNodeId(null);
                } else if (selectedEdgeId) {
                    setEdges(prev => prev.filter(edge => edge.id !== selectedEdgeId));
                    setSelectedEdgeId(null);
                }
            }
        };
        window.addEventListener('keydown', handleKeyDown);
        return () => window.removeEventListener('keydown', handleKeyDown);
    }, [selectedNodeId, selectedEdgeId]);

    return (
        <div
            ref={containerRef}
            className={styles.canvasContainer}
            onMouseDown={handleCanvasMouseDown}
            onMouseMove={handleMouseMove}
            onMouseUp={handleMouseUp}
            onMouseLeave={handleMouseUp}
            onClick={() => containerRef.current?.focus()}
            tabIndex={0}
            style={{ outline: 'none' }}
        >
            <div
                ref={contentRef}
                className={styles.canvasGrid}
                style={{
                    transform: `translate(${view.x}px, ${view.y}px) scale(${view.scale})`,
                    transformOrigin: '0 0',
                }}
            >
<<<<<<< HEAD
                {nodes.map(node => (
                    <Node
                        key={node.id}
                        id={node.id}
                        data={node.data}
                        position={node.position}
                        onNodeMouseDown={handleNodeMouseDown}
                        isSelected={node.id === selectedNodeId}
                        onPortMouseDown={handlePortMouseDown}
                        onPortMouseUp={handlePortMouseUp}
                        registerPortRef={registerPortRef}
                        snappedPortKey={snappedPortKey}
                        onParameterChange={handleParameterChange}
                        onNodeNameChange={handleNodeNameChange}
                        onParameterNameChange={handleParameterNameChange}
                        onParameterAdd={handleParameterAdd}
                        onParameterDelete={handleParameterDelete}
                        isSnapTargetInvalid={Boolean(snappedPortKey?.startsWith(node.id) && !isSnapTargetValid)}
                        onClearSelection={() => setSelectedNodeId(null)}
                        onOpenNodeModal={onOpenNodeModal}
                    />
                ))}
                
                {/* 예측 노드들 렌더링 */}
                {predictedNodes.map(predictedNode => (
                    <Node
                        key={predictedNode.id}
                        id={predictedNode.id}
                        data={predictedNode.nodeData}
                        position={predictedNode.position}
                        onNodeMouseDown={handleNodeMouseDown}
                        isSelected={false}
                        onPortMouseDown={handlePortMouseDown}
                        onPortMouseUp={handlePortMouseUp}
                        registerPortRef={registerPortRef}
                        snappedPortKey={snappedPortKey}
                        onParameterChange={handleParameterChange}
                        onNodeNameChange={handleNodeNameChange}
                        isSnapTargetInvalid={false}
                        onClearSelection={() => setSelectedNodeId(null)}
                        onParameterNameChange={handleParameterNameChange}
                        isPredicted={true}
                        predictedOpacity={predictedNode.isHovered ? 1.0 : 0.3}
                        onPredictedNodeHover={handlePredictedNodeHover}
                        onPredictedNodeClick={handlePredictedNodeClick}
                    />
                ))}
=======
                {nodes.map(node => {
                    // schema_provider인지 확인하고 로깅
                    const isSchemaProvider = node.data.id === 'schema_provider';

                    devLog.log(`Rendering node: ${node.id}, data.id: ${node.data.id}, nodeName: ${node.data.nodeName}, isSchemaProvider: ${isSchemaProvider}`);

                    if (isSchemaProvider) {
                        devLog.log(`Using SchemaProviderNode for: ${node.data.nodeName}`);
                        return (
                            <SchemaProviderNode
                                key={node.id}
                                id={node.id}
                                data={node.data}
                                position={node.position}
                                onNodeMouseDown={handleNodeMouseDown}
                                isSelected={node.id === selectedNodeId}
                                onPortMouseDown={handlePortMouseDown}
                                onPortMouseUp={handlePortMouseUp}
                                registerPortRef={registerPortRef}
                                snappedPortKey={snappedPortKey}
                                onParameterChange={handleParameterChange}
                                onNodeNameChange={handleNodeNameChange}
                                onParameterNameChange={handleParameterNameChange}
                                onParameterAdd={handleParameterAdd}
                                onParameterDelete={handleParameterDelete}
                                isSnapTargetInvalid={Boolean(snappedPortKey?.startsWith(node.id) && !isSnapTargetValid)}
                                onClearSelection={() => setSelectedNodeId(null)}
                                onOpenNodeModal={onOpenNodeModal}
                            />
                        );
                    }

                    // 일반 노드는 기존 Node 컴포넌트 사용
                    devLog.log(`Using regular Node for: ${node.data.nodeName}`);
                    return (
                        <Node
                            key={node.id}
                            id={node.id}
                            data={node.data}
                            position={node.position}
                            onNodeMouseDown={handleNodeMouseDown}
                            isSelected={node.id === selectedNodeId}
                            onPortMouseDown={handlePortMouseDown}
                            onPortMouseUp={handlePortMouseUp}
                            registerPortRef={registerPortRef}
                            snappedPortKey={snappedPortKey}
                            onParameterChange={handleParameterChange}
                            onNodeNameChange={handleNodeNameChange}
                            onParameterNameChange={handleParameterNameChange}
                            onParameterAdd={handleParameterAdd}
                            onParameterDelete={handleParameterDelete}
                            isSnapTargetInvalid={Boolean(snappedPortKey?.startsWith(node.id) && !isSnapTargetValid)}
                            onClearSelection={() => setSelectedNodeId(null)}
                            onOpenNodeModal={onOpenNodeModal}
                        />
                    );
                })}
>>>>>>> b4ba69a7
                <svg className={styles.svgLayer}>
                    <g>
                        {edges
                            .filter(edge => edge.id !== selectedEdgeId)
                            .map(edge => {
                                const sourceKey = `${edge.source.nodeId}__PORTKEYDELIM__${edge.source.portId}__PORTKEYDELIM__${edge.source.portType}`;
                                const targetKey = `${edge.target.nodeId}__PORTKEYDELIM__${edge.target.portId}__PORTKEYDELIM__${edge.target.portType}`;
                                const sourcePos = portPositions[sourceKey];
                                const targetPos = portPositions[targetKey];
                                return <Edge
                                    key={edge.id}
                                    id={edge.id}
                                    sourcePos={sourcePos}
                                    targetPos={targetPos}
                                    onEdgeClick={handleEdgeClick}
                                    isSelected={false}
                                />;
                            })}

                        {edges
                            .filter(edge => edge.id === selectedEdgeId)
                            .map(edge => {
                                const sourceKey = `${edge.source.nodeId}__PORTKEYDELIM__${edge.source.portId}__PORTKEYDELIM__${edge.source.portType}`;
                                const targetKey = `${edge.target.nodeId}__PORTKEYDELIM__${edge.target.portId}__PORTKEYDELIM__${edge.target.portType}`;
                                const sourcePos = portPositions[sourceKey];
                                const targetPos = portPositions[targetKey];
                                return <Edge
                                    key={edge.id}
                                    id={edge.id}
                                    sourcePos={sourcePos}
                                    targetPos={targetPos}
                                    onEdgeClick={handleEdgeClick}
                                    isSelected={true}
                                />;
                            })}
                        {edgePreview?.targetPos && (
                            <Edge
                                sourcePos={edgePreview.startPos}
                                targetPos={edgePreview.targetPos}
                                isPreview={true}
                            />
                        )}
                    </g>
                </svg>
            </div>
        </div>
    );
});

Canvas.displayName = 'Canvas';
export default memo(Canvas);<|MERGE_RESOLUTION|>--- conflicted
+++ resolved
@@ -1661,7 +1661,6 @@
                     transformOrigin: '0 0',
                 }}
             >
-<<<<<<< HEAD
                 {nodes.map(node => (
                     <Node
                         key={node.id}
@@ -1709,65 +1708,6 @@
                         onPredictedNodeClick={handlePredictedNodeClick}
                     />
                 ))}
-=======
-                {nodes.map(node => {
-                    // schema_provider인지 확인하고 로깅
-                    const isSchemaProvider = node.data.id === 'schema_provider';
-
-                    devLog.log(`Rendering node: ${node.id}, data.id: ${node.data.id}, nodeName: ${node.data.nodeName}, isSchemaProvider: ${isSchemaProvider}`);
-
-                    if (isSchemaProvider) {
-                        devLog.log(`Using SchemaProviderNode for: ${node.data.nodeName}`);
-                        return (
-                            <SchemaProviderNode
-                                key={node.id}
-                                id={node.id}
-                                data={node.data}
-                                position={node.position}
-                                onNodeMouseDown={handleNodeMouseDown}
-                                isSelected={node.id === selectedNodeId}
-                                onPortMouseDown={handlePortMouseDown}
-                                onPortMouseUp={handlePortMouseUp}
-                                registerPortRef={registerPortRef}
-                                snappedPortKey={snappedPortKey}
-                                onParameterChange={handleParameterChange}
-                                onNodeNameChange={handleNodeNameChange}
-                                onParameterNameChange={handleParameterNameChange}
-                                onParameterAdd={handleParameterAdd}
-                                onParameterDelete={handleParameterDelete}
-                                isSnapTargetInvalid={Boolean(snappedPortKey?.startsWith(node.id) && !isSnapTargetValid)}
-                                onClearSelection={() => setSelectedNodeId(null)}
-                                onOpenNodeModal={onOpenNodeModal}
-                            />
-                        );
-                    }
-
-                    // 일반 노드는 기존 Node 컴포넌트 사용
-                    devLog.log(`Using regular Node for: ${node.data.nodeName}`);
-                    return (
-                        <Node
-                            key={node.id}
-                            id={node.id}
-                            data={node.data}
-                            position={node.position}
-                            onNodeMouseDown={handleNodeMouseDown}
-                            isSelected={node.id === selectedNodeId}
-                            onPortMouseDown={handlePortMouseDown}
-                            onPortMouseUp={handlePortMouseUp}
-                            registerPortRef={registerPortRef}
-                            snappedPortKey={snappedPortKey}
-                            onParameterChange={handleParameterChange}
-                            onNodeNameChange={handleNodeNameChange}
-                            onParameterNameChange={handleParameterNameChange}
-                            onParameterAdd={handleParameterAdd}
-                            onParameterDelete={handleParameterDelete}
-                            isSnapTargetInvalid={Boolean(snappedPortKey?.startsWith(node.id) && !isSnapTargetValid)}
-                            onClearSelection={() => setSelectedNodeId(null)}
-                            onOpenNodeModal={onOpenNodeModal}
-                        />
-                    );
-                })}
->>>>>>> b4ba69a7
                 <svg className={styles.svgLayer}>
                     <g>
                         {edges
