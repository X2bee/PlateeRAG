--- conflicted
+++ resolved
@@ -1,10 +1,6 @@
 .node {
     position: absolute;
-<<<<<<< HEAD
-    min-width: 400px;
-=======
     min-width: 450px;
->>>>>>> 352164e4
     background-color: #ffffff;
     border-radius: 12px;
     box-shadow: 0 5px 15px rgba(0, 0, 0, 0.08);
